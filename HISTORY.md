--- conflicted
+++ resolved
@@ -1,23 +1,20 @@
 ### mlpack ?.?.?
 ###### ????-??-??
-<<<<<<< HEAD
-
+  * Add Adjusted R squared functionality to R2Score::Evaluate (#2624).
+
+  * Disabled all the bindings by default in CMake (#2782).
+
+  * Added an implementation to Stratify Data (#2671).
+
+  * Add `BUILD_DOCS` CMake option to control whether Doxygen documentation is
+    built (default ON) (#2730).
+
+  * Add Triplet Margin Loss function (#2762).
+
+  * Add finalizers to Julia binding model types to fix memory handling (#2756).
+  
   * HMM: add functions to calculate likelihood for data stream with/without
     pre-calculated emission probability (#2142).
-=======
-  * Add Adjusted R squared functionality to R2Score::Evaluate (#2624).
-
-  * Disabled all the bindings by default in CMake (#2782).
->>>>>>> 907b7848
-
-  * Added an implementation to Stratify Data (#2671).
-
-  * Add `BUILD_DOCS` CMake option to control whether Doxygen documentation is
-    built (default ON) (#2730).
-
-  * Add Triplet Margin Loss function (#2762).
-
-  * Add finalizers to Julia binding model types to fix memory handling (#2756).
 
 ### mlpack 3.4.2
 ###### 2020-10-26
