sudo: required
dist: xenial
language: cpp

env:
  - CMAKE_OPTIONS="-DDEBUG=OFF -DPROFILE=OFF"
  - CMAKE_OPTIONS="-DDEBUG=ON -DPROFILE=OFF"

before_install:
  - sudo add-apt-repository -y ppa:ubuntu-toolchain-r/test
  - sudo apt-get update -qq
  - export CC=gcc-4.8
  - export CXX=g++-4.8
  - printenv
  - sudo apt-get install libopenblas-dev && sudo apt-get install liblapack-dev
  - sudo apt-get install -qq g++-4.8 libboost1.54-all-dev
  - sudo pip install cython setuptools numpy pandas
  - curl http://masterblaster.mlpack.org:5005/armadillo-6.500.5.tar.gz | tar xvz && cd armadillo*
  - cmake . && make && sudo make install && cd ..
  - sudo cp .travis/config.hpp /usr/include/armadillo_bits/config.hpp

install:
<<<<<<< HEAD
  - mkdir build && cd build && cmake -DDEBUG=OFF -DPROFILE=OFF -DPYTHON=/usr/bin/python .. && make -j2
=======
  - mkdir build && cd build && cmake $CMAKE_OPTIONS .. && make -j2
>>>>>>> 40903f74

script:
  - CTEST_OUTPUT_ON_FAILURE=1 travis_wait 30 ctest -j2

notifications:
  email:
    - mlpack-git@lists.mlpack.org
  irc:
    channels:
      - "chat.freenode.net#mlpack"
    on_success: change
    on_failure: always<|MERGE_RESOLUTION|>--- conflicted
+++ resolved
@@ -20,11 +20,7 @@
   - sudo cp .travis/config.hpp /usr/include/armadillo_bits/config.hpp
 
 install:
-<<<<<<< HEAD
-  - mkdir build && cd build && cmake -DDEBUG=OFF -DPROFILE=OFF -DPYTHON=/usr/bin/python .. && make -j2
-=======
-  - mkdir build && cd build && cmake $CMAKE_OPTIONS .. && make -j2
->>>>>>> 40903f74
+  - mkdir build && cd build && cmake $CMAKE_OPTIONS -DPYTHON=/usr/bin/python .. && make -j2
 
 script:
   - CTEST_OUTPUT_ON_FAILURE=1 travis_wait 30 ctest -j2
