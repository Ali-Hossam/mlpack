--- conflicted
+++ resolved
@@ -34,18 +34,6 @@
       sudo tar -C /opt/ -xvpf julia-1.3.0-linux-x86_64.tar.gz
     fi
 
-<<<<<<< HEAD
-    if [ "$(binding)" == "R" ]; then
-      if [ "a$(R.version)" != "a" ]; then
-        sudo add-apt-repository 'deb https://cloud.r-project.org/bin/linux/ubuntu xenial-cran40/'
-        sudo apt-get -y update
-        sudo apt-get install -y r-base-core
-      fi
-      sudo Rscript -e "install.packages(c('Rcpp', 'RcppArmadillo', 'RcppEnsmallen', 'BH', 'roxygen2', 'testthat', 'Rcereal'))"
-    fi
-
-=======
->>>>>>> 6b824065
     # Install armadillo.
     curl https://data.kurg.org/armadillo-8.400.0.tar.xz | tar -xvJ && cd armadillo*
     cmake . && make && sudo make install && cd ..
