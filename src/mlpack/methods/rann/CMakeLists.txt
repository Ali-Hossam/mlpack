# Define the files we need to compile
# Anything not in this list will not be compiled into the output library
# Do not include test programs here
set(SOURCES
  # rank-approximate search files
  ra_search.hpp
  ra_search_impl.hpp

  # rank-approximate search rules
  ra_search_rules.hpp
  ra_search_rules_impl.hpp

  # query statistic
  ra_query_stat.hpp

  # typedefs
  ra_typedef.hpp

  # utilities
  ra_util.hpp
  ra_util.cpp

  # model
  ra_model.hpp
  ra_model_impl.hpp
)

# add directory name to sources
set(DIR_SRCS)
foreach(file ${SOURCES})
  set(DIR_SRCS ${DIR_SRCS} ${CMAKE_CURRENT_SOURCE_DIR}/${file})
endforeach()
# Append sources (with directory name) to list of all mlpack sources (used at the parent scope)
set(MLPACK_SRCS ${MLPACK_SRCS} ${DIR_SRCS} PARENT_SCOPE)

# The code to compute the rank-approximate neighbor for the given query and
# reference sets.
add_cli_executable(krann)
add_python_binding(krann)

if (BUILD_CLI_EXECUTABLES)
  # Compatibility: retain mlpack_allkrann until mlpack 3.0.0.
  get_property(krann_loc TARGET mlpack_krann PROPERTY LOCATION)
  get_filename_component(krann_ext ${krann_loc} EXT)

  add_custom_command(TARGET mlpack_krann POST_BUILD
      COMMAND ${CMAKE_COMMAND} -E copy
      $<TARGET_FILE:mlpack_krann>
      $<TARGET_FILE_DIR:mlpack_krann>/mlpack_allkrann${krann_ext}
  )
<<<<<<< HEAD
endif ()
=======

  install(PROGRAMS $<TARGET_FILE_DIR:mlpack_kfn>/mlpack_allkrann${krann_ext}
      DESTINATION bin)
endif ()
>>>>>>> d17f4969
<|MERGE_RESOLUTION|>--- conflicted
+++ resolved
@@ -48,11 +48,7 @@
       $<TARGET_FILE:mlpack_krann>
       $<TARGET_FILE_DIR:mlpack_krann>/mlpack_allkrann${krann_ext}
   )
-<<<<<<< HEAD
-endif ()
-=======
 
   install(PROGRAMS $<TARGET_FILE_DIR:mlpack_kfn>/mlpack_allkrann${krann_ext}
       DESTINATION bin)
-endif ()
->>>>>>> d17f4969
+endif ()