--- conflicted
+++ resolved
@@ -155,13 +155,13 @@
   RequireParamValue<double>("tau", [](double x) {
       return (x >= 0.0 && x <=100.0); }, true,
       "tau must be in range [0.0, 100.0]");
-  const double tau = CLI::GetParam<double>("tau");
+  const double tau = IO::GetParam<double>("tau");
 
   // Sanity check on alpha.
   RequireParamValue<double>("alpha", [](double x) {
       return (x >= 0.0 && x <=1.0); }, true,
       "alpha must be in range [0.0, 1.0]");
-  const double alpha = CLI::GetParam<double>("alpha");
+  const double alpha = IO::GetParam<double>("alpha");
 
   // We either have to load the reference data, or we have to load the model.
   RANNModel* rann;
@@ -226,7 +226,6 @@
   }
 
   // Apply the parameters for search.
-<<<<<<< HEAD
   if (IO::HasParam("tau"))
     rann->Tau() = IO::GetParam<double>("tau");
   if (IO::HasParam("alpha"))
@@ -235,16 +234,6 @@
     rann->SingleSampleLimit() = IO::GetParam<double>("single_sample_limit");
   rann->SampleAtLeaves() = IO::HasParam("sample_at_leaves");
   rann->FirstLeafExact() = IO::HasParam("sample_at_leaves");
-=======
-  if (CLI::HasParam("tau"))
-    rann->Tau() = CLI::GetParam<double>("tau");
-  if (CLI::HasParam("alpha"))
-    rann->Alpha() = CLI::GetParam<double>("alpha");
-  if (CLI::HasParam("single_sample_limit"))
-    rann->SingleSampleLimit() = CLI::GetParam<int>("single_sample_limit");
-  rann->SampleAtLeaves() = CLI::HasParam("sample_at_leaves");
-  rann->FirstLeafExact() = CLI::HasParam("sample_at_leaves");
->>>>>>> 5a1d2b98
 
   // Perform search, if desired.
   if (IO::HasParam("k"))
@@ -254,14 +243,9 @@
     arma::mat queryData;
     if (IO::HasParam("query"))
     {
-<<<<<<< HEAD
-      Log::Info << "Using query data from "
-          << IO::GetPrintableParam<arma::mat>("query") << "." << endl;
       queryData = std::move(IO::GetParam<arma::mat>("query"));
-=======
-      queryData = std::move(CLI::GetParam<arma::mat>("query"));
       Log::Info << "Using query data from '"
-          << CLI::GetPrintableParam<arma::mat>("query") << "' ("
+          << IO::GetPrintableParam<arma::mat>("query") << "' ("
           << queryData.n_rows << "x" << queryData.n_cols << ")." << endl;
       if (queryData.n_rows != rann->Dataset().n_rows)
       {
@@ -269,7 +253,6 @@
         Log::Fatal << "Query has invalid dimensions(" << queryData.n_rows <<
             "); should be " << dimensions << "!" << endl;
       }
->>>>>>> 5a1d2b98
     }
 
     // Sanity check on k value: must be greater than 0, must be less than the
