/**
 * @file methods/ann/layer/convolution_impl.hpp
 * @author Marcus Edel
 *
 * Implementation of the Convolution module class.
 *
 * mlpack is free software; you may redistribute it and/or modify it under the
 * terms of the 3-clause BSD license.  You should have received a copy of the
 * 3-clause BSD license along with mlpack.  If not, see
 * http://www.opensource.org/licenses/BSD-3-Clause for more information.
 */
#ifndef MLPACK_METHODS_ANN_LAYER_CONVOLUTION_IMPL_HPP
#define MLPACK_METHODS_ANN_LAYER_CONVOLUTION_IMPL_HPP

// In case it hasn't yet been included.
#include "convolution.hpp"

namespace mlpack {
namespace ann /** Artificial Neural Network. */ {

template<
    typename ForwardConvolutionRule,
    typename BackwardConvolutionRule,
    typename GradientConvolutionRule,
    typename MatType
>
ConvolutionType<
    ForwardConvolutionRule,
    BackwardConvolutionRule,
    GradientConvolutionRule,
    MatType
>::ConvolutionType() : Layer<MatType>()
{
  // Nothing to do here.
}

template<
    typename ForwardConvolutionRule,
    typename BackwardConvolutionRule,
    typename GradientConvolutionRule,
    typename MatType
>
ConvolutionType<
    ForwardConvolutionRule,
    BackwardConvolutionRule,
    GradientConvolutionRule,
    MatType
>::ConvolutionType(
    const size_t maps,
    const size_t kernelWidth,
    const size_t kernelHeight,
    const size_t strideWidth,
    const size_t strideHeight,
    const size_t padW,
    const size_t padH,
    const std::string& paddingType,
    const bool useBias) :
    ConvolutionType(
      maps,
      kernelWidth,
      kernelHeight,
      strideWidth,
      strideHeight,
      std::tuple<size_t, size_t>(padW, padW),
      std::tuple<size_t, size_t>(padH, padH),
      paddingType,
      useBias)
{
  // Nothing to do here.
}

template<
    typename ForwardConvolutionRule,
    typename BackwardConvolutionRule,
    typename GradientConvolutionRule,
    typename MatType
>
ConvolutionType<
    ForwardConvolutionRule,
    BackwardConvolutionRule,
    GradientConvolutionRule,
    MatType
>::ConvolutionType(
    const size_t maps,
    const size_t kernelWidth,
    const size_t kernelHeight,
    const size_t strideWidth,
    const size_t strideHeight,
    const std::tuple<size_t, size_t>& padW,
    const std::tuple<size_t, size_t>& padH,
    const std::string& paddingTypeIn,
    const bool useBias) :
    Layer<MatType>(),
    maps(maps),
    kernelWidth(kernelWidth),
    kernelHeight(kernelHeight),
    strideWidth(strideWidth),
    strideHeight(strideHeight),
    padWLeft(std::get<0>(padW)),
    padWRight(std::get<1>(padW)),
    padHBottom(std::get<1>(padH)),
    padHTop(std::get<0>(padH)),
    useBias(useBias)
{
  // Transform paddingType to lowercase.
  this->paddingType = util::ToLower(paddingTypeIn);
}

template<
    typename ForwardConvolutionRule,
    typename BackwardConvolutionRule,
    typename GradientConvolutionRule,
    typename MatType
>
ConvolutionType<
    ForwardConvolutionRule,
    BackwardConvolutionRule,
    GradientConvolutionRule,
    MatType
>::ConvolutionType(const ConvolutionType& other) :
    Layer<MatType>(other),
    maps(other.maps),
    kernelWidth(other.kernelWidth),
    kernelHeight(other.kernelHeight),
    strideWidth(other.strideWidth),
    strideHeight(other.strideHeight),
    padWLeft(other.padWLeft),
    padWRight(other.padWRight),
    padHBottom(other.padHBottom),
    padHTop(other.padHTop),
    useBias(other.useBias),
    padding(other.padding),
    paddingType(other.paddingType),
    inMaps(other.inMaps),
    higherInDimensions(other.higherInDimensions)
{
  // Nothing to do.
}

template<
    typename ForwardConvolutionRule,
    typename BackwardConvolutionRule,
    typename GradientConvolutionRule,
    typename MatType
>
ConvolutionType<
    ForwardConvolutionRule,
    BackwardConvolutionRule,
    GradientConvolutionRule,
    MatType
>::ConvolutionType(ConvolutionType&& other) :
    Layer<MatType>(std::move(other)),
    maps(std::move(other.maps)),
    kernelWidth(std::move(other.kernelWidth)),
    kernelHeight(std::move(other.kernelHeight)),
    strideWidth(std::move(other.strideWidth)),
    strideHeight(std::move(other.strideHeight)),
    padWLeft(std::move(other.padWLeft)),
    padWRight(std::move(other.padWRight)),
    padHBottom(std::move(other.padHBottom)),
    padHTop(std::move(other.padHTop)),
    useBias(std::move(other.useBias)),
    padding(std::move(other.padding)),
    paddingType(std::move(other.paddingType)),
    inMaps(std::move(other.inMaps)),
    higherInDimensions(std::move(other.higherInDimensions))
{
  // Nothing to do.
}

template<
    typename ForwardConvolutionRule,
    typename BackwardConvolutionRule,
    typename GradientConvolutionRule,
    typename MatType
>
ConvolutionType<
    ForwardConvolutionRule,
    BackwardConvolutionRule,
    GradientConvolutionRule,
    MatType
>&
ConvolutionType<
    ForwardConvolutionRule,
    BackwardConvolutionRule,
    GradientConvolutionRule,
    MatType
>::operator=(const ConvolutionType& other)
{
  if (&other != this)
  {
    Layer<MatType>::operator=(other);
    maps = other.maps;
    kernelWidth = other.kernelWidth;
    kernelHeight = other.kernelHeight;
    strideWidth = other.strideWidth;
    strideHeight = other.strideHeight;
    padWLeft = other.padWLeft;
    padWRight = other.padWRight;
    padHBottom = other.padHBottom;
    padHTop = other.padHTop;
    useBias = other.useBias;
    padding = other.padding;
    paddingType = other.paddingType;
    inMaps = other.inMaps;
    higherInDimensions = other.higherInDimensions;
  }

  return *this;
}

template<
    typename ForwardConvolutionRule,
    typename BackwardConvolutionRule,
    typename GradientConvolutionRule,
    typename MatType
>
ConvolutionType<
    ForwardConvolutionRule,
    BackwardConvolutionRule,
    GradientConvolutionRule,
    MatType
>&
ConvolutionType<
    ForwardConvolutionRule,
    BackwardConvolutionRule,
    GradientConvolutionRule,
    MatType
>::operator=(ConvolutionType&& other)
{
  if (&other != this)
  {
    Layer<MatType>::operator=(std::move(other));
    maps = std::move(other.maps);
    kernelWidth = std::move(other.kernelWidth);
    kernelHeight = std::move(other.kernelHeight);
    strideWidth = std::move(other.strideWidth);
    strideHeight = std::move(other.strideHeight);
    padWLeft = std::move(other.padWLeft);
    padWRight = std::move(other.padWRight);
    padHBottom = std::move(other.padHBottom);
    padHTop = std::move(other.padHTop);
    useBias = std::move(other.useBias);
    padding = std::move(other.padding);
    paddingType = std::move(other.paddingType);
    inMaps = std::move(other.inMaps);
    higherInDimensions = std::move(other.higherInDimensions);
  }

  return *this;
}

template<
    typename ForwardConvolutionRule,
    typename BackwardConvolutionRule,
    typename GradientConvolutionRule,
    typename MatType
>
void ConvolutionType<
    ForwardConvolutionRule,
    BackwardConvolutionRule,
    GradientConvolutionRule,
    MatType
>::SetWeights(typename MatType::elem_type* weightPtr)
{
  MakeAlias(weight, weightPtr, kernelWidth, kernelHeight, maps * inMaps);
  if (useBias)
  {
    MakeAlias(bias, weightPtr + weight.n_elem, maps, 1);
    MakeAlias(weights, weightPtr, weight.n_elem + bias.n_elem, 1);
  }
  else
  {
    MakeAlias(weights, weightPtr, weight.n_elem, 1);
  }
}

template<
    typename ForwardConvolutionRule,
    typename BackwardConvolutionRule,
    typename GradientConvolutionRule,
    typename MatType
>
void ConvolutionType<
    ForwardConvolutionRule,
    BackwardConvolutionRule,
    GradientConvolutionRule,
    MatType
>::Forward(const MatType& input, MatType& output)
{
  batchSize = input.n_cols;

  // First, perform any padding if necessary.
  const bool usingPadding =
      (padWLeft != 0 || padWRight != 0 || padHTop != 0 || padHBottom != 0);
  const size_t paddedRows = this->inputDimensions[0] + padWLeft + padWRight;
  const size_t paddedCols = this->inputDimensions[1] + padHTop + padHBottom;
  if (usingPadding)
  {
    inputPadded.set_size(paddedRows * paddedCols * inMaps * higherInDimensions,
        input.n_cols);
    padding.Forward(input, inputPadded);
  }

  arma::Cube<typename MatType::elem_type> inputTemp;
  MakeAlias(inputTemp,
      const_cast<MatType&>(usingPadding ? inputPadded : input).memptr(),
      paddedRows, paddedCols, inMaps * higherInDimensions * batchSize);

  MakeAlias(outputTemp, output.memptr(), this->outputDimensions[0],
      this->outputDimensions[1], maps * higherInDimensions * batchSize);
  outputTemp.zeros();

  // We "ignore" dimensions higher than the third---that means that we just pass
  // them through and treat them like different input points.
  //
  // If we eventually have a way to do convolutions for a single kernel
  // in-batch, then this strategy may not be the most efficient solution.
  for (size_t offset = 0; offset < (higherInDimensions * batchSize); ++offset)
  {
    const size_t fullInputOffset = offset * inMaps;
    const size_t fullOutputOffset = offset * maps;

    // Iterate over output maps.
    #pragma omp parallel for
    for (omp_size_t outMap = 0; outMap < (omp_size_t) maps; ++outMap)
    {
      MatType& convOutput = outputTemp.slice(outMap + fullOutputOffset);
      // Iterate over input maps (we will apply the filter and sum).
      for (size_t inMap = 0; inMap < inMaps; ++inMap)
      {
        ForwardConvolutionRule::Convolution(
            inputTemp.slice(inMap + fullInputOffset),
            weight.slice((outMap * inMaps) + inMap),
            convOutput,
            strideWidth,
            strideHeight,
            1,
            1,
            true);
      }

      // Make sure to add the bias.
<<<<<<< HEAD
      convOutput += bias(outMap);
=======
      if (useBias)
        outputTemp.slice(outMap + fullOutputOffset) += bias(outMap);
>>>>>>> 2abbdb88
    }
  }
}

template<
    typename ForwardConvolutionRule,
    typename BackwardConvolutionRule,
    typename GradientConvolutionRule,
    typename MatType
>
void ConvolutionType<
    ForwardConvolutionRule,
    BackwardConvolutionRule,
    GradientConvolutionRule,
    MatType
>::Backward(
    const MatType& /* input */, const MatType& gy, MatType& g)
{
  arma::Cube<typename MatType::elem_type> mappedError;
  MakeAlias(mappedError, ((MatType&) gy).memptr(), this->outputDimensions[0],
      this->outputDimensions[1], higherInDimensions * maps * batchSize);

  MakeAlias(gTemp, g.memptr(), this->inputDimensions[0],
      this->inputDimensions[1], inMaps * higherInDimensions * batchSize);
  gTemp.zeros();

  const bool usingPadding =
      (padWLeft != 0 || padWRight != 0 || padHTop != 0 || padHBottom != 0);

  // To perform the backward pass, we need to rotate all the filters.
  arma::Cube<typename MatType::elem_type> rotatedFilters(weight.n_cols,
      weight.n_rows, weight.n_slices);

  #pragma omp parallel for
  for (omp_size_t map = 0; map < (omp_size_t) (maps * inMaps); ++map)
  {
    Rotate180(weight.slice(map), rotatedFilters.slice(map));
  }

  // See Forward() for the overall iteration strategy.
  for (size_t offset = 0; offset < (higherInDimensions * batchSize); ++offset)
  {
    const size_t fullInputOffset = offset * inMaps;
    const size_t fullOutputOffset = offset * maps;

    // Iterate over input maps.
    #pragma omp parallel for
    for (omp_size_t inMap = 0; inMap < (omp_size_t) inMaps; ++inMap)
    {
      // Iterate over output maps.
      MatType output;
      for (size_t outMap = 0; outMap < maps; ++outMap)
      {
        BackwardConvolutionRule::Convolution(
            mappedError.slice(outMap + fullOutputOffset),
            rotatedFilters.slice((outMap * inMaps) + inMap),
            output,
            strideHeight,
            strideWidth,
            1,
            1,
            outMap > 0);
      }
      // If the stride width or height is greater than 1, then we have to
      // insert columns and rows into the convolution output.
      MatType& curGTemp = gTemp.slice(inMap + fullInputOffset);
      if (strideWidth == 1 && strideHeight == 1)
      {
        if (usingPadding)
        {
          curGTemp = output.submat(
              padWLeft,
              padHTop,
              padWLeft + gTemp.n_rows - 1,
              padHTop + gTemp.n_cols - 1);
        }
        else
        {
          curGTemp = output;
        }
      }
      else
      {
        // We must iterate over each element of the output and manually
        // re-insert the stride.
        size_t col = padWLeft;
        for (size_t i = 0; i < output.n_cols; ++i)
        {
          size_t row = padHTop;
          for (size_t j = 0; j < output.n_rows; ++j)
          {
            curGTemp(row, col) = output(j, i);
            row += strideHeight;
          }
          col += strideWidth;
        }
      }
    }
  }
}

template<
    typename ForwardConvolutionRule,
    typename BackwardConvolutionRule,
    typename GradientConvolutionRule,
    typename MatType
>
void ConvolutionType<
    ForwardConvolutionRule,
    BackwardConvolutionRule,
    GradientConvolutionRule,
    MatType
>::Gradient(
    const MatType& input,
    const MatType& error,
    MatType& gradient)
{
  arma::Cube<typename MatType::elem_type> mappedError;
  MakeAlias(mappedError, ((MatType&) error).memptr(),
      this->outputDimensions[0], this->outputDimensions[1],
      higherInDimensions * maps * batchSize);

  // We are depending here on `inputPadded` being properly set from a call to
  // Forward().
  const bool usingPadding =
      (padWLeft != 0 || padWRight != 0 || padHTop != 0 || padHBottom != 0);
  const size_t paddedRows = this->inputDimensions[0] + padWLeft + padWRight;
  const size_t paddedCols = this->inputDimensions[1] + padHTop + padHBottom;

  arma::Cube<typename MatType::elem_type> inputTemp(
      const_cast<MatType&>(usingPadding ? inputPadded : input).memptr(),
      paddedRows, paddedCols, inMaps * batchSize, false, false);

  // We will make an alias for the gradient, but note that this is only for the
  // convolution map weights!  The bias will be handled by direct accesses into
  // `gradient`.
  gradient.zeros();
  MakeAlias(gradientTemp, gradient.memptr(), weight.n_rows, weight.n_cols,
      weight.n_slices);

  // See Forward() for our iteration strategy.
  for (size_t offset = 0; offset < higherInDimensions * batchSize; ++offset)
  {
    const size_t fullInputOffset = offset * inMaps;
    const size_t fullOutputOffset = offset * maps;

    #pragma omp parallel for
    for (omp_size_t outMap = 0; outMap < (omp_size_t) maps; ++outMap)
    {
      MatType& curError = mappedError.slice(outMap + fullOutputOffset);
      for (size_t inMap = 0; inMap < inMaps; ++inMap)
      {
        MatType output;
        GradientConvolutionRule::Convolution(
            inputTemp.slice(inMap + fullInputOffset),
            curError,
            output,
            strideWidth,
            strideHeight);

        // TODO: understand this conditional.  Is it needed?
        if (gradientTemp.n_rows < output.n_rows ||
            gradientTemp.n_cols < output.n_cols)
        {
          gradientTemp.slice((outMap * inMaps) + inMap) += output.submat(0, 0,
              gradientTemp.n_rows - 1, gradientTemp.n_cols - 1);
        }
        else if (gradientTemp.n_rows > output.n_rows ||
                 gradientTemp.n_cols > output.n_cols)
        {
          gradientTemp.slice((outMap * inMaps) + inMap).submat(0, 0, output.n_rows - 1,
              output.n_cols - 1) += output;
        }
        else
        {
          gradientTemp.slice((outMap * inMaps) + inMap) += output;
        }
      }

<<<<<<< HEAD
      gradient[weight.n_elem + outMap] += arma::accu(curError);
=======
      if (useBias)
        gradient[weight.n_elem + outMap] += arma::accu(mappedError.slice(outMap +
            fullOutputOffset));
>>>>>>> 2abbdb88
    }
  }
}

template<
    typename ForwardConvolutionRule,
    typename BackwardConvolutionRule,
    typename GradientConvolutionRule,
    typename MatType
>
void ConvolutionType<
    ForwardConvolutionRule,
    BackwardConvolutionRule,
    GradientConvolutionRule,
    MatType
>::ComputeOutputDimensions()
{
  // First, we must make sure the padding sizes are up to date, which we can
  // now do since inputDimensions is set correctly.
  if (paddingType == "valid")
  {
    padWLeft = 0;
    padWRight = 0;
    padHTop = 0;
    padHBottom = 0;
  }
  else if (paddingType == "same")
  {
    InitializeSamePadding();
  }

  padding = ann::Padding(padWLeft, padWRight, padHTop, padHBottom);
  padding.InputDimensions() = this->inputDimensions;
  padding.ComputeOutputDimensions();

  // We must ensure that the output has at least 3 dimensions, since we will
  // be adding some number of maps to the output.
  this->outputDimensions = std::vector<size_t>(
      std::max(this->inputDimensions.size(), size_t(3)), 1);
  this->outputDimensions[0] = ConvOutSize(this->inputDimensions[0],
      kernelWidth, strideWidth, padWLeft, padWRight);
  this->outputDimensions[1] = ConvOutSize(this->inputDimensions[1],
      kernelHeight, strideHeight, padHTop, padHBottom);

  inMaps = (this->inputDimensions.size() >= 3) ? this->inputDimensions[2] : 1;

  // Compute and cache the total number of input maps.
  higherInDimensions = 1;
  for (size_t i = 3; i < this->inputDimensions.size(); ++i)
  {
    higherInDimensions *= this->inputDimensions[i];
    this->outputDimensions[i] = this->inputDimensions[i];
  }

  this->outputDimensions[2] = maps;
}

template<
    typename ForwardConvolutionRule,
    typename BackwardConvolutionRule,
    typename GradientConvolutionRule,
    typename MatType
>
template<typename Archive>
void ConvolutionType<
    ForwardConvolutionRule,
    BackwardConvolutionRule,
    GradientConvolutionRule,
    MatType
>::serialize(Archive& ar, const uint32_t /* version*/)
{
  ar(cereal::base_class<Layer<MatType>>(this));

  ar(CEREAL_NVP(maps));
  ar(CEREAL_NVP(batchSize));
  ar(CEREAL_NVP(kernelWidth));
  ar(CEREAL_NVP(kernelHeight));
  ar(CEREAL_NVP(strideWidth));
  ar(CEREAL_NVP(strideHeight));
  ar(CEREAL_NVP(padWLeft));
  ar(CEREAL_NVP(padWRight));
  ar(CEREAL_NVP(padHBottom));
  ar(CEREAL_NVP(padHTop));
  ar(CEREAL_NVP(padding));
  ar(CEREAL_NVP(inMaps));
  ar(CEREAL_NVP(higherInDimensions));
}

template<
    typename ForwardConvolutionRule,
    typename BackwardConvolutionRule,
    typename GradientConvolutionRule,
    typename MatType
>
void ConvolutionType<
    ForwardConvolutionRule,
    BackwardConvolutionRule,
    GradientConvolutionRule,
    MatType
>::InitializeSamePadding()
{
  /**
   * Using O = (W - F + 2P) / s + 1;
   */
  size_t totalVerticalPadding = (strideWidth - 1) * this->inputDimensions[0] +
      kernelWidth - strideWidth;
  size_t totalHorizontalPadding = (strideHeight - 1) * this->inputDimensions[1]
      + kernelHeight - strideHeight;

  padWLeft = totalVerticalPadding / 2;
  padWRight = totalVerticalPadding - totalVerticalPadding / 2;
  padHTop = totalHorizontalPadding / 2;
  padHBottom = totalHorizontalPadding - totalHorizontalPadding / 2;
}

} // namespace ann
} // namespace mlpack

#endif<|MERGE_RESOLUTION|>--- conflicted
+++ resolved
@@ -341,12 +341,8 @@
       }
 
       // Make sure to add the bias.
-<<<<<<< HEAD
-      convOutput += bias(outMap);
-=======
       if (useBias)
-        outputTemp.slice(outMap + fullOutputOffset) += bias(outMap);
->>>>>>> 2abbdb88
+        convOutput += bias(outMap);
     }
   }
 }
@@ -526,13 +522,8 @@
         }
       }
 
-<<<<<<< HEAD
-      gradient[weight.n_elem + outMap] += arma::accu(curError);
-=======
       if (useBias)
-        gradient[weight.n_elem + outMap] += arma::accu(mappedError.slice(outMap +
-            fullOutputOffset));
->>>>>>> 2abbdb88
+        gradient[weight.n_elem + outMap] += arma::accu(curError);
     }
   }
 }
