/**
 * @file methods/ann/layer/convolution_impl.hpp
 * @author Marcus Edel
 *
 * Implementation of the Convolution module class.
 *
 * mlpack is free software; you may redistribute it and/or modify it under the
 * terms of the 3-clause BSD license.  You should have received a copy of the
 * 3-clause BSD license along with mlpack.  If not, see
 * http://www.opensource.org/licenses/BSD-3-Clause for more information.
 */
#ifndef MLPACK_METHODS_ANN_LAYER_CONVOLUTION_IMPL_HPP
#define MLPACK_METHODS_ANN_LAYER_CONVOLUTION_IMPL_HPP

// In case it hasn't yet been included.
#include "convolution.hpp"

namespace mlpack {
namespace ann /** Artificial Neural Network. */ {

template<
    typename ForwardConvolutionRule,
    typename BackwardConvolutionRule,
    typename GradientConvolutionRule,
    typename MatType
>
ConvolutionType<
    ForwardConvolutionRule,
    BackwardConvolutionRule,
    GradientConvolutionRule,
    MatType
>::ConvolutionType() : Layer<MatType>()
{
  // Nothing to do here.
}

template<
    typename ForwardConvolutionRule,
    typename BackwardConvolutionRule,
    typename GradientConvolutionRule,
    typename MatType
>
ConvolutionType<
    ForwardConvolutionRule,
    BackwardConvolutionRule,
    GradientConvolutionRule,
    MatType
>::ConvolutionType(
    const size_t maps,
    const size_t kernelWidth,
    const size_t kernelHeight,
    const size_t strideWidth,
    const size_t strideHeight,
    const size_t padW,
    const size_t padH,
    const std::string& paddingType) :
    ConvolutionType(
      maps,
      kernelWidth,
      kernelHeight,
      strideWidth,
      strideHeight,
      std::tuple<size_t, size_t>(padW, padW),
      std::tuple<size_t, size_t>(padH, padH),
      paddingType)
{
  // Nothing to do here.
}

template<
    typename ForwardConvolutionRule,
    typename BackwardConvolutionRule,
    typename GradientConvolutionRule,
    typename MatType
>
ConvolutionType<
    ForwardConvolutionRule,
    BackwardConvolutionRule,
    GradientConvolutionRule,
    MatType
>::ConvolutionType(
    const size_t maps,
    const size_t kernelWidth,
    const size_t kernelHeight,
    const size_t strideWidth,
    const size_t strideHeight,
    const std::tuple<size_t, size_t>& padW,
    const std::tuple<size_t, size_t>& padH,
    const std::string& paddingTypeIn) :
    Layer<MatType>(),
    maps(maps),
    kernelWidth(kernelWidth),
    kernelHeight(kernelHeight),
    strideWidth(strideWidth),
    strideHeight(strideHeight),
    padWLeft(std::get<0>(padW)),
    padWRight(std::get<1>(padW)),
    padHBottom(std::get<1>(padH)),
    padHTop(std::get<0>(padH))
{
  // Transform paddingType to lowercase.
  this->paddingType = util::ToLower(paddingTypeIn);
}

template<
    typename ForwardConvolutionRule,
    typename BackwardConvolutionRule,
    typename GradientConvolutionRule,
    typename MatType
>
ConvolutionType<
    ForwardConvolutionRule,
    BackwardConvolutionRule,
    GradientConvolutionRule,
    MatType
>::ConvolutionType(const ConvolutionType& other) :
    Layer<MatType>(other),
    maps(other.maps),
    kernelWidth(other.kernelWidth),
    kernelHeight(other.kernelHeight),
    strideWidth(other.strideWidth),
    strideHeight(other.strideHeight),
    padWLeft(other.padWLeft),
    padWRight(other.padWRight),
    padHBottom(other.padHBottom),
    padHTop(other.padHTop),
    padding(other.padding),
    paddingType(other.paddingType),
    inMaps(other.inMaps),
    higherInDimensions(other.higherInDimensions)
{
  // Nothing to do.
}

template<
    typename ForwardConvolutionRule,
    typename BackwardConvolutionRule,
    typename GradientConvolutionRule,
    typename MatType
>
ConvolutionType<
    ForwardConvolutionRule,
    BackwardConvolutionRule,
    GradientConvolutionRule,
    MatType
>::ConvolutionType(ConvolutionType&& other) :
    Layer<MatType>(std::move(other)),
    maps(std::move(other.maps)),
    kernelWidth(std::move(other.kernelWidth)),
    kernelHeight(std::move(other.kernelHeight)),
    strideWidth(std::move(other.strideWidth)),
    strideHeight(std::move(other.strideHeight)),
    padWLeft(std::move(other.padWLeft)),
    padWRight(std::move(other.padWRight)),
    padHBottom(std::move(other.padHBottom)),
    padHTop(std::move(other.padHTop)),
    padding(std::move(other.padding)),
    paddingType(std::move(other.paddingType)),
    inMaps(std::move(other.inMaps)),
    higherInDimensions(std::move(other.higherInDimensions))
{
  // Nothing to do.
}

template<
    typename ForwardConvolutionRule,
    typename BackwardConvolutionRule,
    typename GradientConvolutionRule,
    typename MatType
>
ConvolutionType<
    ForwardConvolutionRule,
    BackwardConvolutionRule,
    GradientConvolutionRule,
    MatType
>&
ConvolutionType<
    ForwardConvolutionRule,
    BackwardConvolutionRule,
    GradientConvolutionRule,
    MatType
>::operator=(const ConvolutionType& other)
{
  if (&other != this)
  {
    Layer<MatType>::operator=(other);
    maps = other.maps;
    kernelWidth = other.kernelWidth;
    kernelHeight = other.kernelHeight;
    strideWidth = other.strideWidth;
    strideHeight = other.strideHeight;
    padWLeft = other.padWLeft;
    padWRight = other.padWRight;
    padHBottom = other.padHBottom;
    padHTop = other.padHTop;
    padding = other.padding;
    paddingType = other.paddingType;
    inMaps = other.inMaps;
    higherInDimensions = other.higherInDimensions;
  }

  return *this;
}

template<
    typename ForwardConvolutionRule,
    typename BackwardConvolutionRule,
    typename GradientConvolutionRule,
    typename MatType
>
ConvolutionType<
    ForwardConvolutionRule,
    BackwardConvolutionRule,
    GradientConvolutionRule,
    MatType
>&
ConvolutionType<
    ForwardConvolutionRule,
    BackwardConvolutionRule,
    GradientConvolutionRule,
    MatType
>::operator=(ConvolutionType&& other)
{
  if (&other != this)
  {
    Layer<MatType>::operator=(std::move(other));
    maps = std::move(other.maps);
    kernelWidth = std::move(other.kernelWidth);
    kernelHeight = std::move(other.kernelHeight);
    strideWidth = std::move(other.strideWidth);
    strideHeight = std::move(other.strideHeight);
    padWLeft = std::move(other.padWLeft);
    padWRight = std::move(other.padWRight);
    padHBottom = std::move(other.padHBottom);
    padHTop = std::move(other.padHTop);
    padding = std::move(other.padding);
    paddingType = std::move(other.paddingType);
    inMaps = std::move(other.inMaps);
    higherInDimensions = std::move(other.higherInDimensions);
  }

  return *this;
}

template<
    typename ForwardConvolutionRule,
    typename BackwardConvolutionRule,
    typename GradientConvolutionRule,
    typename MatType
>
void ConvolutionType<
    ForwardConvolutionRule,
    BackwardConvolutionRule,
    GradientConvolutionRule,
    MatType
>::SetWeights(typename MatType::elem_type* weightPtr)
{
  MakeAlias(weight, weightPtr, kernelWidth, kernelHeight, maps * inMaps);
  MakeAlias(bias, weightPtr + weight.n_elem, maps, 1);
  MakeAlias(weights, weightPtr, weight.n_elem + bias.n_elem, 1);
}

template<
    typename ForwardConvolutionRule,
    typename BackwardConvolutionRule,
    typename GradientConvolutionRule,
    typename MatType
>
void ConvolutionType<
    ForwardConvolutionRule,
    BackwardConvolutionRule,
    GradientConvolutionRule,
    MatType
>::Forward(const MatType& input, MatType& output)
{
  batchSize = input.n_cols;

  // First, perform any padding if necessary.
  const bool usingPadding =
      (padWLeft != 0 || padWRight != 0 || padHTop != 0 || padHBottom != 0);
  const size_t paddedRows = this->inputDimensions[0] + padWLeft + padWRight;
  const size_t paddedCols = this->inputDimensions[1] + padHTop + padHBottom;
  if (usingPadding)
  {
    inputPadded.set_size(paddedRows * paddedCols * inMaps * higherInDimensions,
        input.n_cols);
    padding.Forward(input, inputPadded);
  }

  arma::Cube<typename MatType::elem_type> inputTemp;
  MakeAlias(inputTemp,
      const_cast<MatType&>(usingPadding ? inputPadded : input).memptr(),
      paddedRows, paddedCols, inMaps * higherInDimensions * batchSize);

  MakeAlias(outputTemp, output.memptr(), this->outputDimensions[0],
      this->outputDimensions[1], maps * higherInDimensions * batchSize);
  outputTemp.zeros();

  // We "ignore" dimensions higher than the third---that means that we just pass
  // them through and treat them like different input points.
  //
  // If we eventually have a way to do convolutions for a single kernel
  // in-batch, then this strategy may not be the most efficient solution.
  for (size_t offset = 0; offset < (higherInDimensions * batchSize); ++offset)
  {
    const size_t fullInputOffset = offset * inMaps;
    const size_t fullOutputOffset = offset * maps;

    // Iterate over output maps.
    #pragma omp parallel for
    for (omp_size_t outMap = 0; outMap < (omp_size_t) maps; ++outMap)
    {
      MatType& convOutput = outputTemp.slice(outMap + fullOutputOffset);
      // Iterate over input maps (we will apply the filter and sum).
      for (size_t inMap = 0; inMap < inMaps; ++inMap)
      {
        ForwardConvolutionRule::Convolution(
            inputTemp.slice(inMap + fullInputOffset),
            weight.slice((outMap * inMaps) + inMap),
            convOutput,
            strideWidth,
            strideHeight,
            1,
            1,
            true);
      }

      // Make sure to add the bias.
      convOutput += bias(outMap);
    }
  }
}

template<
    typename ForwardConvolutionRule,
    typename BackwardConvolutionRule,
    typename GradientConvolutionRule,
    typename MatType
>
void ConvolutionType<
    ForwardConvolutionRule,
    BackwardConvolutionRule,
    GradientConvolutionRule,
    MatType
>::Backward(
    const MatType& /* input */, const MatType& gy, MatType& g)
{
  arma::Cube<typename MatType::elem_type> mappedError;
  MakeAlias(mappedError, ((MatType&) gy).memptr(), this->outputDimensions[0],
      this->outputDimensions[1], higherInDimensions * maps * batchSize);

  MakeAlias(gTemp, g.memptr(), this->inputDimensions[0],
      this->inputDimensions[1], inMaps * higherInDimensions * batchSize);
  gTemp.zeros();

  const bool usingPadding =
      (padWLeft != 0 || padWRight != 0 || padHTop != 0 || padHBottom != 0);

  // To perform the backward pass, we need to rotate all the filters.
  arma::Cube<typename MatType::elem_type> rotatedFilters(weight.n_cols,
      weight.n_rows, weight.n_slices);
<<<<<<< HEAD
  #pragma omp parallel for
  for (omp_size_t map = 0; map < (omp_size_t) (maps * inMaps); ++map)
=======
  for (size_t map = 0; map < (maps * inMaps); ++map)
>>>>>>> 20a97401
  {
    Rotate180(weight.slice(map), rotatedFilters.slice(map));
  }

  // See Forward() for the overall iteration strategy.
  for (size_t offset = 0; offset < (higherInDimensions * batchSize); ++offset)
  {
    const size_t fullInputOffset = offset * inMaps;
    const size_t fullOutputOffset = offset * maps;

    // Iterate over input maps.
    #pragma omp parallel for
    for (omp_size_t inMap = 0; inMap < (omp_size_t) inMaps; ++inMap)
    {
      // Iterate over output maps.
      MatType output;
      for (size_t outMap = 0; outMap < maps; ++outMap)
      {
        BackwardConvolutionRule::Convolution(
            mappedError.slice(outMap + fullOutputOffset),
            rotatedFilters.slice((outMap * inMaps) + inMap),
            output,
            strideHeight,
            strideWidth,
            1,
            1,
            outMap > 0);
      }
      // If the stride width or height is greater than 1, then we have to
      // insert columns and rows into the convolution output.
      MatType& curGTemp = gTemp.slice(inMap + fullInputOffset);
      if (strideWidth == 1 && strideHeight == 1)
      {
        if (usingPadding)
        {
          curGTemp = output.submat(
              padWLeft,
              padHTop,
              padWLeft + gTemp.n_rows - 1,
              padHTop + gTemp.n_cols - 1);
        }
        else
        {
          curGTemp = output;
        }
      }
      else
      {
        // We must iterate over each element of the output and manually
        // re-insert the stride.
        size_t col = padWLeft;
        for (size_t i = 0; i < output.n_cols; ++i)
        {
          size_t row = padHTop;
          for (size_t j = 0; j < output.n_rows; ++j)
          {
            curGTemp(row, col) = output(j, i);
            row += strideHeight;
          }
          col += strideWidth;
        }
      }
    }
  }
}

template<
    typename ForwardConvolutionRule,
    typename BackwardConvolutionRule,
    typename GradientConvolutionRule,
    typename MatType
>
void ConvolutionType<
    ForwardConvolutionRule,
    BackwardConvolutionRule,
    GradientConvolutionRule,
    MatType
>::Gradient(
    const MatType& input,
    const MatType& error,
    MatType& gradient)
{
  arma::Cube<typename MatType::elem_type> mappedError;
  MakeAlias(mappedError, ((MatType&) error).memptr(),
      this->outputDimensions[0], this->outputDimensions[1],
      higherInDimensions * maps * batchSize);

  // We are depending here on `inputPadded` being properly set from a call to
  // Forward().
  const bool usingPadding =
      (padWLeft != 0 || padWRight != 0 || padHTop != 0 || padHBottom != 0);
  const size_t paddedRows = this->inputDimensions[0] + padWLeft + padWRight;
  const size_t paddedCols = this->inputDimensions[1] + padHTop + padHBottom;

  arma::Cube<typename MatType::elem_type> inputTemp(
      const_cast<MatType&>(usingPadding ? inputPadded : input).memptr(),
      paddedRows, paddedCols, inMaps * batchSize, false, false);

  // We will make an alias for the gradient, but note that this is only for the
  // convolution map weights!  The bias will be handled by direct accesses into
  // `gradient`.
  gradient.zeros();
  MakeAlias(gradientTemp, gradient.memptr(), weight.n_rows, weight.n_cols,
      weight.n_slices);

  // See Forward() for our iteration strategy.
  for (size_t offset = 0; offset < higherInDimensions * batchSize; ++offset)
  {
    const size_t fullInputOffset = offset * inMaps;
    const size_t fullOutputOffset = offset * maps;

    #pragma omp parallel for
    for (omp_size_t outMap = 0; outMap < (omp_size_t) maps; ++outMap)
    {
      MatType& curError = mappedError.slice(outMap + fullOutputOffset);
      for (size_t inMap = 0; inMap < inMaps; ++inMap)
      {
        MatType output;
        GradientConvolutionRule::Convolution(
            inputTemp.slice(inMap + fullInputOffset),
            curError,
            output,
            strideWidth,
            strideHeight);

        // TODO: understand this conditional.  Is it needed?
        if (gradientTemp.n_rows < output.n_rows ||
            gradientTemp.n_cols < output.n_cols)
        {
          gradientTemp.slice((outMap * inMaps) + inMap) += output.submat(0, 0,
              gradientTemp.n_rows - 1, gradientTemp.n_cols - 1);
        }
        else if (gradientTemp.n_rows > output.n_rows ||
                 gradientTemp.n_cols > output.n_cols)
        {
          gradientTemp.slice((outMap * inMaps) + inMap).submat(0, 0, output.n_rows - 1,
              output.n_cols - 1) += output;
        }
        else
        {
          gradientTemp.slice((outMap * inMaps) + inMap) += output;
        }
      }

      gradient[weight.n_elem + outMap] += arma::accu(curError);
    }
  }
}

template<
    typename ForwardConvolutionRule,
    typename BackwardConvolutionRule,
    typename GradientConvolutionRule,
    typename MatType
>
void ConvolutionType<
    ForwardConvolutionRule,
    BackwardConvolutionRule,
    GradientConvolutionRule,
    MatType
>::ComputeOutputDimensions()
{
  // First, we must make sure the padding sizes are up to date, which we can
  // now do since inputDimensions is set correctly.
  if (paddingType == "valid")
  {
    padWLeft = 0;
    padWRight = 0;
    padHTop = 0;
    padHBottom = 0;
  }
  else if (paddingType == "same")
  {
    InitializeSamePadding();
  }

  padding = ann::Padding(padWLeft, padWRight, padHTop, padHBottom);
  padding.InputDimensions() = this->inputDimensions;
  padding.ComputeOutputDimensions();

  // We must ensure that the output has at least 3 dimensions, since we will
  // be adding some number of maps to the output.
  this->outputDimensions = std::vector<size_t>(
      std::max(this->inputDimensions.size(), size_t(3)), 1);
  this->outputDimensions[0] = ConvOutSize(this->inputDimensions[0],
      kernelWidth, strideWidth, padWLeft, padWRight);
  this->outputDimensions[1] = ConvOutSize(this->inputDimensions[1],
      kernelHeight, strideHeight, padHTop, padHBottom);

  inMaps = (this->inputDimensions.size() >= 3) ? this->inputDimensions[2] : 1;

  // Compute and cache the total number of input maps.
  higherInDimensions = 1;
  for (size_t i = 3; i < this->inputDimensions.size(); ++i)
  {
    higherInDimensions *= this->inputDimensions[i];
    this->outputDimensions[i] = this->inputDimensions[i];
  }

  this->outputDimensions[2] = maps;
}

template<
    typename ForwardConvolutionRule,
    typename BackwardConvolutionRule,
    typename GradientConvolutionRule,
    typename MatType
>
template<typename Archive>
void ConvolutionType<
    ForwardConvolutionRule,
    BackwardConvolutionRule,
    GradientConvolutionRule,
    MatType
>::serialize(Archive& ar, const uint32_t /* version*/)
{
  ar(cereal::base_class<Layer<MatType>>(this));

  ar(CEREAL_NVP(maps));
  ar(CEREAL_NVP(batchSize));
  ar(CEREAL_NVP(kernelWidth));
  ar(CEREAL_NVP(kernelHeight));
  ar(CEREAL_NVP(strideWidth));
  ar(CEREAL_NVP(strideHeight));
  ar(CEREAL_NVP(padWLeft));
  ar(CEREAL_NVP(padWRight));
  ar(CEREAL_NVP(padHBottom));
  ar(CEREAL_NVP(padHTop));
  ar(CEREAL_NVP(padding));
  ar(CEREAL_NVP(inMaps));
  ar(CEREAL_NVP(higherInDimensions));
}

template<
    typename ForwardConvolutionRule,
    typename BackwardConvolutionRule,
    typename GradientConvolutionRule,
    typename MatType
>
void ConvolutionType<
    ForwardConvolutionRule,
    BackwardConvolutionRule,
    GradientConvolutionRule,
    MatType
>::InitializeSamePadding()
{
  /**
   * Using O = (W - F + 2P) / s + 1;
   */
  size_t totalVerticalPadding = (strideWidth - 1) * this->inputDimensions[0] +
      kernelWidth - strideWidth;
  size_t totalHorizontalPadding = (strideHeight - 1) * this->inputDimensions[1]
      + kernelHeight - strideHeight;

  padWLeft = totalVerticalPadding / 2;
  padWRight = totalVerticalPadding - totalVerticalPadding / 2;
  padHTop = totalHorizontalPadding / 2;
  padHBottom = totalHorizontalPadding - totalHorizontalPadding / 2;
}

} // namespace ann
} // namespace mlpack

#endif<|MERGE_RESOLUTION|>--- conflicted
+++ resolved
@@ -359,12 +359,9 @@
   // To perform the backward pass, we need to rotate all the filters.
   arma::Cube<typename MatType::elem_type> rotatedFilters(weight.n_cols,
       weight.n_rows, weight.n_slices);
-<<<<<<< HEAD
+
   #pragma omp parallel for
   for (omp_size_t map = 0; map < (omp_size_t) (maps * inMaps); ++map)
-=======
-  for (size_t map = 0; map < (maps * inMaps); ++map)
->>>>>>> 20a97401
   {
     Rotate180(weight.slice(map), rotatedFilters.slice(map));
   }
