--- conflicted
+++ resolved
@@ -379,15 +379,9 @@
   for (size_t i = 0; i < layerDeltas.size(); ++i)
   {
     size_t layerInputSize = 1;
-<<<<<<< HEAD
-    for (size_t j = 0; j < network[i]->InputDimensions().size(); ++j)
-      layerInputSize *= network[i]->InputDimensions()[j];
-    
-=======
     for (size_t j = 0; j < this->network[i]->InputDimensions().size(); ++j)
       layerInputSize *= this->network[i]->InputDimensions()[j];
 
->>>>>>> 23673e38
     MakeAlias(layerDeltas[i], layerDeltaMatrix.colptr(start), layerInputSize,
         batchSize);
     start += batchSize * layerInputSize;
