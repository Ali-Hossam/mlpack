// Temporarily drop.
/**
 * @file methods/ann/layer/noisylinear.hpp
 * @author Nishant Kumar
 *
 * Definition of the NoisyLinear layer class.
 *
 * mlpack is free software; you may redistribute it and/or modify it under the
 * terms of the 3-clause BSD license.  You should have received a copy of the
 * 3-clause BSD license along with mlpack.  If not, see
 * http://www.opensource.org/licenses/BSD-3-Clause for more information.
 */
#ifndef MLPACK_METHODS_ANN_LAYER_NOISYLINEAR_HPP
#define MLPACK_METHODS_ANN_LAYER_NOISYLINEAR_HPP

#include <mlpack/prereqs.hpp>

#include "layer.hpp"

namespace mlpack {
namespace ann /** Artificial Neural Network. */ {

/**
 * Implementation of the NoisyLinear layer class. It represents a single
 * layer of a neural network, with parametric noise added to its weights.
 *
 * @tparam InputType The type of the layer's inputs. The layer automatically
 *    cast inputs to this type (Default: arma::mat).
 * @tparam OutputType The type of the computation which also causes the output
 *    to also be in this type. The type also allows the computation and weight
 *    type to differ from the input type (Default: arma::mat).
 */
template<typename InputType = arma::mat, typename OutputType = arma::mat>
class NoisyLinearType : public Layer<InputType, OutputType>
{
 public:
  /**
   * Create the NoisyLinear layer object using the specified number of units.
   *
   * @param outSize The number of output units.
   */
  NoisyLinearType(const size_t outSize = 0);

  //! Clone the NoisyLinearType object. This handles polymorphism correctly.
  NoisyLinearType* Clone() const { return new NoisyLinearType(*this); }

  //! Reset the layer parameter.
  void SetWeights(typename OutputType::elem_type* weightsPtr);

  //! Reset the noise parameters (epsilons).
  void ResetNoise();

  //! Reset the values of layer parameters (factorized gaussian noise).
  void ResetParameters();

  /**
   * Ordinary feed forward pass of a neural network, evaluating the function
   * f(x) by propagating the activity forward through f.
   *
   * @param input Input data used for evaluating the specified function.
   * @param output Resulting output activation.
   */
  void Forward(const InputType& input, OutputType& output);

  /**
   * Ordinary feed backward pass of a neural network, calculating the function
   * f(x) by propagating x backwards trough f. Using the results from the feed
   * forward pass.
   *
   * @param * (input) The propagated input activation.
   * @param gy The backpropagated error.
   * @param g The calculated gradient.
   */
  void Backward(const InputType& /* input */,
                const OutputType& gy,
                OutputType& g);

  /**
   * Calculate the gradient using the output delta and the input activation.
   *
   * @param input The input parameter used for calculating the gradient.
   * @param error The calculated error.
   * @param gradient The calculated gradient.
   */
  void Gradient(const InputType& input,
                const OutputType& error,
                OutputType& gradient);

  //! Get the parameters.
  OutputType const& Parameters() const { return weights; }
  //! Modify the parameters.
  OutputType& Parameters() { return weights; }

  //! Modify the bias weights of the layer.
  OutputType& Bias() { return bias; }

  size_t WeightSize() const { return (outSize * inSize + outSize) * 2; }

  void ComputeOutputDimensions()
  {
    inSize = this->inputDimensions[1];
    for (size_t i = 1; i < this->inputDimensions.size(); ++i)
        inSize *= this->inputDimensions[i];

    this->outputDimensions = std::vector<size_t>(this->inputDimensions.size(),
        1);

<<<<<<< HEAD
    // The NoisyLinear layer flattens its output.
    this->outputDimensions[0] = outSize;
  }

  //! Serialize the layer.
=======
  //! Get the shape of the input.
  size_t InputShape() const
  {
    return inSize;
  }

  //! Modify the bias weights of the layer.
  arma::mat& Bias() { return bias; }

  //! Get size of weights.
  size_t WeightSize() const { return (outSize * inSize + outSize) * 2; }
  /**
   * Serialize the layer
   */
>>>>>>> 3264cd87
  template<typename Archive>
  void serialize(Archive& ar, const uint32_t /* version */);

 private:
  //! Cached size of input.
  size_t inSize;

  //! Locally-stored number of output units.
  size_t outSize;

  //! Locally-stored weight object.
  OutputType weights;

  //! Locally-stored weight parameters.
  OutputType weight;

  //! Locally-stored weight-mean parameters.
  OutputType weightMu;

  //! Locally-stored weight-standard-deviation parameters.
  OutputType weightSigma;

  //! Locally-stored weight-epsilon parameters.
  OutputType weightEpsilon;

  //! Locally-stored bias parameters.
  OutputType bias;

  //! Locally-stored bias-mean parameters.
  OutputType biasMu;

  //! Locally-stored bias-standard-deviation parameters.
  OutputType biasSigma;

  //! Locally-stored bias-epsilon parameters.
  OutputType biasEpsilon;

}; // class NoisyLinearType

// Convenience typedefs.

// Standard noisy linear layer.
typedef NoisyLinearType<arma::mat, arma::mat> NoisyLinear;

} // namespace ann
} // namespace mlpack

// Include implementation.
#include "noisylinear_impl.hpp"

#endif<|MERGE_RESOLUTION|>--- conflicted
+++ resolved
@@ -91,6 +91,12 @@
   //! Modify the parameters.
   OutputType& Parameters() { return weights; }
 
+  //! Get the shape of the input.
+  size_t InputShape() const
+  {
+    return inSize;
+  }
+
   //! Modify the bias weights of the layer.
   OutputType& Bias() { return bias; }
 
@@ -105,28 +111,11 @@
     this->outputDimensions = std::vector<size_t>(this->inputDimensions.size(),
         1);
 
-<<<<<<< HEAD
     // The NoisyLinear layer flattens its output.
     this->outputDimensions[0] = outSize;
   }
 
   //! Serialize the layer.
-=======
-  //! Get the shape of the input.
-  size_t InputShape() const
-  {
-    return inSize;
-  }
-
-  //! Modify the bias weights of the layer.
-  arma::mat& Bias() { return bias; }
-
-  //! Get size of weights.
-  size_t WeightSize() const { return (outSize * inSize + outSize) * 2; }
-  /**
-   * Serialize the layer
-   */
->>>>>>> 3264cd87
   template<typename Archive>
   void serialize(Archive& ar, const uint32_t /* version */);
 
