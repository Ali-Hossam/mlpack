/**
 * @file methods/ann/layer/lstm.hpp
 * @author Marcus Edel
 *
 * Definition of the LSTM class, which implements a LSTM network layer.
 *
 * mlpack is free software; you may redistribute it and/or modify it under the
 * terms of the 3-clause BSD license.  You should have received a copy of the
 * 3-clause BSD license along with mlpack.  If not, see
 * http://www.opensource.org/licenses/BSD-3-Clause for more information.
 */
#ifndef MLPACK_METHODS_ANN_LAYER_LSTM_HPP
#define MLPACK_METHODS_ANN_LAYER_LSTM_HPP

#include <mlpack/prereqs.hpp>
#include <limits>

namespace mlpack {
namespace ann /** Artificial Neural Network. */ {

/**
 * Implementation of the LSTM module class.
 * The implementation corresponds to the following algorithm:
 *
 * @f{eqnarray}{
 * i &=& sigmoid(W \cdot x + W \cdot h + W \cdot c + b) \\
 * f &=& sigmoid(W  \cdot x + W \cdot h + W \cdot c + b) \\
 * z &=& tanh(W \cdot x + W \cdot h + b) \\
 * c &=& f \odot c + i \odot z \\
 * o &=& sigmoid(W \cdot x + W \cdot h + W \cdot c + b) \\
 * h &=& o \odot tanh(c)
 * @f}
 *
 * Note that if an LSTM layer is desired as the first layer of a neural network,
 * an IdentityLayer should be added to the network as the first layer, and then
 * the LSTM layer should be added.
 *
 * For more information, see the following.
 *
 * @code
 * @article{Graves2013,
 *   author  = {Alex Graves and Abdel{-}rahman Mohamed and Geoffrey E. Hinton},
 *   title   = {Speech Recognition with Deep Recurrent Neural Networks},
 *   journal = CoRR},
 *   year    = {2013},
 *   url     = {http://arxiv.org/abs/1303.5778},
 * }
 * @endcode
 *
 * \see FastLSTM for a faster LSTM version which combines the calculation of the
 * input, forget, output gates and hidden state in a single step.
 *
 * @tparam InputType Type of the input data (arma::colvec, arma::mat,
 *         arma::sp_mat or arma::cube).
 * @tparam OutputType Type of the output data (arma::colvec, arma::mat,
 *         arma::sp_mat or arma::cube).
 */
template <
    typename InputType = arma::mat,
    typename OutputType = arma::mat
>
class LSTM : public Layer<InputType, OutputType>
{
 public:
  //! Create the LSTM object.
  LSTM();

  /**
   * Create the LSTM layer object using the specified parameters.
   *
   * @param inSize The number of input units.
   * @param outSize The number of output units.
   * @param rho Maximum number of steps to backpropagate through time (BPTT).
   */
  LSTM(const size_t inSize,
       const size_t outSize,
       const size_t rho = std::numeric_limits<size_t>::max());

  //! Copy constructor.
  LSTM(const LSTM& layer);

  //! Move constructor.
  LSTM(LSTM&&);

  //! Copy assignment operator.
  LSTM& operator=(const LSTM& layer);

  //! Move assignment operator.
  LSTM& operator=(LSTM&& layer);

  /**
   * Ordinary feed-forward pass of a neural network, evaluating the function
   * f(x) by propagating the activity forward through f.
   *
   * @param input Input data used for evaluating the specified function.
   * @param output Resulting output activation.
   */
  void Forward(const InputType& input, OutputType& output);

  /**
   * Ordinary feed-forward pass of a neural network, evaluating the function
   * f(x) by propagating the activity forward through f.
   *
   * @param input Input data used for evaluating the specified function.
   * @param output Resulting output activation.
   * @param cellState Cell state of the LSTM.
   * @param useCellState Use the cellState passed in the LSTM cell.
   */
  void Forward(const InputType& input,
               OutputType& output,
               OutputType& cellState,
               bool useCellState = false);

  /**
   * Ordinary feed backward pass of a neural network, calculating the function
   * f(x) by propagating x backwards trough f. Using the results from the feed
   * forward pass.
   *
   * @param input The propagated input activation.
   * @param gy The backpropagated error.
   * @param g The calculated gradient.
   */
  void Backward(const InputType& input,
                const OutputType& gy,
                OutputType& g);

  /*
   * Reset the layer parameter.
   */
  void Reset();

  /*
   * Resets the cell to accept a new input. This breaks the BPTT chain starts a
   * new one.
   *
   * @param size The current maximum number of steps through time.
   */
  void ResetCell(const size_t size);

  /*
   * Calculate the gradient using the output delta and the input activation.
   *
   * @param input The input parameter used for calculating the gradient.
   * @param error The calculated error.
   * @param gradient The calculated gradient.
   */
  void Gradient(const InputType& input,
                const OutputType& error,
                OutputType& gradient);

  //! Get the maximum number of steps to backpropagate through time (BPTT).
  size_t Rho() const { return rho; }
  //! Modify the maximum number of steps to backpropagate through time (BPTT).
  size_t& Rho() { return rho; }

  //! Get the parameters.
  OutputType const& Parameters() const { return weights; }
  //! Modify the parameters.
  OutputType& Parameters() { return weights; }

  //! Get the output parameter.
  OutputType const& OutputParameter() const { return outputParameter; }
  //! Modify the output parameter.
  OutputType& OutputParameter() { return outputParameter; }

  //! Get the delta.
  OutputType const& Delta() const { return delta; }
  //! Modify the delta.
  OutputType& Delta() { return delta; }

  //! Get the gradient.
  OutputType const& Gradient() const { return grad; }
  //! Modify the gradient.
  OutputType& Gradient() { return grad; }

  //! Get the number of input units.
  size_t InSize() const { return inSize; }

  //! Get the number of output units.
  size_t OutSize() const { return outSize; }

<<<<<<< HEAD
  const size_t WeightSize() const
  {
    // TODO ...
=======
  //! Get the size of the weights.
  size_t WeightSize() const
  {
    return (4 * outSize * inSize + 7 * outSize + 4 * outSize * outSize);
  }

  //! Get the shape of the input.
  size_t InputShape() const
  {
    return inSize;
>>>>>>> 3264cd87
  }

  /**
   * Serialize the layer
   */
  template<typename Archive>
  void serialize(Archive& ar, const uint32_t /* version */);

 private:
  //! Locally-stored number of input units.
  size_t inSize;

  //! Locally-stored number of output units.
  size_t outSize;

  //! Number of steps to backpropagate through time (BPTT).
  size_t rho;

  //! Locally-stored number of forward steps.
  size_t forwardStep;

  //! Locally-stored number of backward steps.
  size_t backwardStep;

  //! Locally-stored number of gradient steps.
  size_t gradientStep;

  //! Locally-stored weight object.
  OutputType weights;

  //! Locally-stored previous output.
  OutputType prevOutput;

  //! Locally-stored batch size.
  size_t batchSize;

  //! Current batch step, alias for batchSize - 1.
  size_t batchStep;

  //! Current gradient step to keep track of the backpropagate through time
  //! step.
  size_t gradientStepIdx;

  //! Locally-stored cell activation error.
  OutputType cellActivationError;

  //! Weights between the output and input gate.
  OutputType output2GateInputWeight;

  //! Weights between the input and gate.
  OutputType input2GateInputWeight;

  //! Bias between the input and input gate.
  OutputType input2GateInputBias;

  //! Weights between the cell and input gate.
  OutputType cell2GateInputWeight;

  //! Weights between the output and forget gate.
  OutputType output2GateForgetWeight;

  //! Weights between the input and gate.
  OutputType input2GateForgetWeight;

  //! Bias between the input and gate.
  OutputType input2GateForgetBias;

  //! Bias between the input and gate.
  OutputType cell2GateForgetWeight;

  //! Weights between the output and gate.
  OutputType output2GateOutputWeight;

  //! Weights between the input and gate.
  OutputType input2GateOutputWeight;

  //! Bias between the input and gate.
  OutputType input2GateOutputBias;

  //! Weights between cell and output gate.
  OutputType cell2GateOutputWeight;

  //! Locally-stored input gate parameter.
  OutputType inputGate;

  //! Locally-stored forget gate parameter.
  OutputType forgetGate;

  //! Locally-stored hidden layer parameter.
  OutputType hiddenLayer;

  //! Locally-stored output gate parameter.
  OutputType outputGate;

  //! Locally-stored input gate activation.
  OutputType inputGateActivation;

  //! Locally-stored forget gate activation.
  OutputType forgetGateActivation;

  //! Locally-stored output gate activation.
  OutputType outputGateActivation;

  //! Locally-stored hidden layer activation.
  OutputType hiddenLayerActivation;

  //! Locally-stored input to hidden weight.
  OutputType input2HiddenWeight;

  //! Locally-stored input to hidden bias.
  OutputType input2HiddenBias;

  //! Locally-stored output to hidden weight.
  OutputType output2HiddenWeight;

  //! Locally-stored cell parameter.
  OutputType cell;

  //! Locally-stored cell activation error.
  OutputType cellActivation;

  //! Locally-stored forget gate error.
  OutputType forgetGateError;

  //! Locally-stored output gate error.
  OutputType outputGateError;

  //! Locally-stored previous error.
  OutputType prevError;

  //! Locally-stored output parameters.
  OutputType outParameter;

  //! Locally-stored input cell error parameter.
  OutputType inputCellError;

  //! Locally-stored input gate error.
  OutputType inputGateError;

  //! Locally-stored hidden layer error.
  OutputType hiddenError;

  //! Locally-stored current rho size.
  size_t rhoSize;

  //! Current backpropagate through time steps.
  size_t bpttSteps;
}; // class LSTM

} // namespace ann
} // namespace mlpack

// Include implementation.
#include "lstm_impl.hpp"

#endif<|MERGE_RESOLUTION|>--- conflicted
+++ resolved
@@ -179,24 +179,11 @@
   //! Get the number of output units.
   size_t OutSize() const { return outSize; }
 
-<<<<<<< HEAD
   const size_t WeightSize() const
-  {
-    // TODO ...
-=======
-  //! Get the size of the weights.
-  size_t WeightSize() const
   {
     return (4 * outSize * inSize + 7 * outSize + 4 * outSize * outSize);
   }
 
-  //! Get the shape of the input.
-  size_t InputShape() const
-  {
-    return inSize;
->>>>>>> 3264cd87
-  }
-
   /**
    * Serialize the layer
    */
