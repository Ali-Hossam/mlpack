/**
 * @file methods/ann/loss_functions/mean_squared_error_impl.hpp
 * @author Marcus Edel
 *
 * Implementation of the mean squared error performance function.
 *
 * mlpack is free software; you may redistribute it and/or modify it under the
 * terms of the 3-clause BSD license.  You should have received a copy of the
 * 3-clause BSD license along with mlpack.  If not, see
 * http://www.opensource.org/licenses/BSD-3-Clause for more information.
 */
#ifndef MLPACK_METHODS_ANN_LOSS_FUNCTION_MEAN_SQUARED_ERROR_IMPL_HPP
#define MLPACK_METHODS_ANN_LOSS_FUNCTION_MEAN_SQUARED_ERROR_IMPL_HPP

// In case it hasn't yet been included.
#include "mean_squared_error.hpp"

namespace mlpack {
namespace ann /** Artificial Neural Network. */ {

<<<<<<< HEAD
template<typename MatType>
MeanSquaredErrorType<MatType>::MeanSquaredErrorType()
=======
template<typename InputDataType, typename OutputDataType>
MeanSquaredError<InputDataType, OutputDataType>
  ::MeanSquaredError(const bool reduction) : reduction(reduction)
>>>>>>> c4bb721e
{
  // Nothing to do here.
}

template<typename MatType>
typename MatType::elem_type MeanSquaredErrorType<MatType>::Forward(
    const MatType& prediction,
    const MatType& target)
{
  typename PredictionType::elem_type lossSum =
      arma::accu(arma::square(prediction - target));

  if (reduction)
    return lossSum;

  return lossSum / target.n_elem;
}

template<typename MatType>
void MeanSquaredErrorType<MatType>::Backward(
    const MatType& prediction,
    const MatType& target,
    MatType& loss)
{
  loss = 2 * (prediction - target);

  if (!reduction)
    loss = loss / target.n_elem;
}

<<<<<<< HEAD
=======
template<typename InputDataType, typename OutputDataType>
template<typename Archive>
void MeanSquaredError<InputDataType, OutputDataType>::serialize(
    Archive& ar,
    const uint32_t /* version */)
{
  ar(CEREAL_NVP(reduction));
}

>>>>>>> c4bb721e
} // namespace ann
} // namespace mlpack

#endif<|MERGE_RESOLUTION|>--- conflicted
+++ resolved
@@ -18,14 +18,9 @@
 namespace mlpack {
 namespace ann /** Artificial Neural Network. */ {
 
-<<<<<<< HEAD
 template<typename MatType>
-MeanSquaredErrorType<MatType>::MeanSquaredErrorType()
-=======
-template<typename InputDataType, typename OutputDataType>
-MeanSquaredError<InputDataType, OutputDataType>
-  ::MeanSquaredError(const bool reduction) : reduction(reduction)
->>>>>>> c4bb721e
+MeanSquaredErrorType<MatType>::MeanSquaredErrorType(const bool reduction) :
+    reduction(reduction)
 {
   // Nothing to do here.
 }
@@ -56,18 +51,15 @@
     loss = loss / target.n_elem;
 }
 
-<<<<<<< HEAD
-=======
-template<typename InputDataType, typename OutputDataType>
+template<typename MatType>
 template<typename Archive>
-void MeanSquaredError<InputDataType, OutputDataType>::serialize(
+void MeanSquaredErrorType<MatType>::serialize(
     Archive& ar,
     const uint32_t /* version */)
 {
   ar(CEREAL_NVP(reduction));
 }
 
->>>>>>> c4bb721e
 } // namespace ann
 } // namespace mlpack
 
