--- conflicted
+++ resolved
@@ -25,15 +25,9 @@
 template <typename MatTypeA, typename MatTypeB,
     typename = std::enable_if_t<arma::is_arma_type<MatTypeA>::value
         && arma::is_arma_type<MatTypeB>::value
-<<<<<<< HEAD
-        && std::is_same<typename MatTypeA::elem_type, typename MatTypeB::elem_type>::value
-        && !std::is_integral<typename MatTypeA::elem_type>::value>>
-=======
         && std::is_same<typename MatTypeA::elem_type,
                         typename MatTypeB::elem_type>::value
-        && !std::is_integral<typename MatTypeA::elem_type>::value
-        && !std::is_integral<typename MatTypeB::elem_type>::value>>
->>>>>>> 8d918032
+        && !std::is_integral<typename MatTypeA::elem_type>::value>>
 inline void CheckMatrices(const MatTypeA& _a,
                           const MatTypeB& _b,
                           double tolerance = 1e-5)
