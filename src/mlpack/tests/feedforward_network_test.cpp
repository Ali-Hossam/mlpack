--- conflicted
+++ resolved
@@ -154,11 +154,6 @@
 }
 
 /**
-<<<<<<< HEAD
- * Check whether copying and moving of concatenate layer is working or not.
- */
-TEST_CASE("CheckCopyMovingConcatenateTest", "[FeedForwardNetworkTest]")
-=======
  * Check whether copying and moving network with linear3d is working or not.
  */
 TEST_CASE("CheckCopyMovingLinear3DNetworkTest", "[FeedForwardNetworkTest]")
@@ -215,7 +210,6 @@
  * Check whether copying and moving of Noisy Linear layer is working or not.
  */
 TEST_CASE("CheckCopyMovingNoisyLinearTest", "[FeedForwardNetworkTest]")
->>>>>>> 0b924c09
 {
   // Create training input by 5x5 matrix.
   arma::mat input = arma::randu(10,1);
@@ -227,7 +221,41 @@
   model1->Predictors() = input;
   model1->Responses() = output;
   model1->Add<IdentityLayer<>>();
-<<<<<<< HEAD
+  model1->Add<NoisyLinear<>>(10, 5);
+  model1->Add<Linear<> >(5, 1);
+  model1->Add<LogSoftMax<>>();
+  
+  // Check whether copy constructor is working or not.
+  CheckCopyFunction<>(model1, input, output, 1);
+
+  // Check moving constructor.
+  FFN<NegativeLogLikelihood<>> *model2 = new FFN<NegativeLogLikelihood<>>();
+  model2->Predictors() = input;
+  model2->Responses() = output;
+  model2->Add<IdentityLayer<>>();
+  model2->Add<NoisyLinear<>>(10, 5);
+  model2->Add<Linear<> >(5, 1);
+  model2->Add<LogSoftMax<>>();
+
+  // Check whether move constructor is working or not.
+  CheckMoveFunction<>(model2, input, output, 1);
+}
+
+/**
+ * Check whether copying and moving of concatenate layer is working or not.
+ */
+TEST_CASE("CheckCopyMovingConcatenateTest", "[FeedForwardNetworkTest]")
+{
+  // Create training input by 5x5 matrix.
+  arma::mat input = arma::randu(10,1);
+  // Create training output by 1 matrix.
+  arma::mat output = arma::mat("1");
+
+  // Check copying constructor.
+  FFN<NegativeLogLikelihood<>> *model1 = new FFN<NegativeLogLikelihood<>>();
+  model1->Predictors() = input;
+  model1->Responses() = output;
+  model1->Add<IdentityLayer<>>();
   model1->Add<Linear<>>(10, 5);
 
   // Create concatenate layer.
@@ -238,25 +266,16 @@
   // Add concatenate layer to the current network.
   model1->Add(concatLayer);
   model1->Add<Linear<> >(10, 5);
-=======
-  model1->Add<NoisyLinear<>>(10, 5);
-  model1->Add<Linear<> >(5, 1);
->>>>>>> 0b924c09
   model1->Add<LogSoftMax<>>();
-  
+
   // Check whether copy constructor is working or not.
   CheckCopyFunction<>(model1, input, output, 1);
 
-<<<<<<< HEAD
   // check moving constructor.
-=======
-  // Check moving constructor.
->>>>>>> 0b924c09
   FFN<NegativeLogLikelihood<>> *model2 = new FFN<NegativeLogLikelihood<>>();
   model2->Predictors() = input;
   model2->Responses() = output;
   model2->Add<IdentityLayer<>>();
-<<<<<<< HEAD
   model2->Add<Linear<>>(10, 5);
 
   // Create new concat layer.
@@ -266,10 +285,6 @@
   // Add concatenate layer to the current network.
   model2->Add(concatLayer2);
   model2->Add<Linear<> >(10, 5);
-=======
-  model2->Add<NoisyLinear<>>(10, 5);
-  model2->Add<Linear<> >(5, 1);
->>>>>>> 0b924c09
   model2->Add<LogSoftMax<>>();
 
   // Check whether move constructor is working or not.
@@ -277,11 +292,7 @@
 }
 
 /**
-<<<<<<< HEAD
- * Check whether copying and moving network with dropout is working or not.
-=======
  * Check whether copying and moving of Dropout network is working or not.
->>>>>>> 0b924c09
  */
 TEST_CASE("CheckCopyMovingDropoutNetworkTest", "[FeedForwardNetworkTest]")
 {
