/**
 * @file tests/octree_test.cpp
 * @author Ryan Curtin
 *
 * Test various properties of the Octree.
 *
 * mlpack is free software; you may redistribute it and/or modify it under the
 * terms of the 3-clause BSD license.  You should have received a copy of the
 * 3-clause BSD license along with mlpack.  If not, see
 * http://www.opensource.org/licenses/BSD-3-Clause for more information.
 */
#include <mlpack/core.hpp>
#include <mlpack/core/tree/octree.hpp>

#include "catch.hpp"
#include "test_catch_tools.hpp"
#include "serialization_catch.hpp"

using namespace mlpack;
using namespace mlpack::math;
using namespace mlpack::tree;
using namespace mlpack::metric;
using namespace mlpack::bound;

/**
 * Build a quad-tree (2-d octree) on 4 points, and guarantee four points are
 * created.
 */
TEST_CASE("SimpleQuadtreeTest", "[OctreeTest]")
{
  // Four corners of the unit square.
  arma::mat dataset("0 0 1 1; 0 1 0 1");

  Octree<> t(dataset, 1);

  REQUIRE(t.NumChildren() == 4);
  REQUIRE(t.Dataset().n_cols == 4);
  REQUIRE(t.Dataset().n_rows == 2);
  REQUIRE(t.NumDescendants() == 4);
  REQUIRE(t.NumPoints() == 0);
  for (size_t i = 0; i < 4; ++i)
  {
    REQUIRE(t.Child(i).NumDescendants() == 1);
    REQUIRE(t.Child(i).NumPoints() == 1);
  }
}

/**
 * Build an octree on 3 points and make sure that only three children are
 * created.
 */
TEST_CASE("OctreeMissingChildTest", "[OctreeTest]")
{
  // Only three corners of the unit square.
  arma::mat dataset("0 0 1; 0 1 1");

  Octree<> t(dataset, 1);

  REQUIRE(t.NumChildren() == 3);
  REQUIRE(t.Dataset().n_cols == 3);
  REQUIRE(t.Dataset().n_rows == 2);
  REQUIRE(t.NumDescendants() == 3);
  REQUIRE(t.NumPoints() == 0);
  for (size_t i = 0; i < 3; ++i)
  {
    REQUIRE(t.Child(i).NumDescendants() == 1);
    REQUIRE(t.Child(i).NumPoints() == 1);
  }
}

/**
 * Ensure that building an empty octree does not fail.
 */
TEST_CASE("EmptyOctreeTest", "[OctreeTest]")
{
  arma::mat dataset;
  Octree<> t(dataset);

  REQUIRE(t.NumChildren() == 0);
  REQUIRE(t.Dataset().n_cols == 0);
  REQUIRE(t.Dataset().n_rows == 0);
  REQUIRE(t.NumDescendants() == 0);
  REQUIRE(t.NumPoints() == 0);
}

/**
 * Ensure that maxLeafSize is respected.
 */
TEST_CASE("MaxLeafSizeTest", "[OctreeTest]")
{
  arma::mat dataset(5, 15, arma::fill::randu);
  Octree<> t1(dataset, 20);
  Octree<> t2(std::move(dataset), 20);

  REQUIRE(t1.NumChildren() == 0);
  REQUIRE(t1.NumDescendants() == 15);
  REQUIRE(t1.NumPoints() == 15);

  REQUIRE(t2.NumChildren() == 0);
  REQUIRE(t2.NumDescendants() == 15);
  REQUIRE(t2.NumPoints() == 15);
}

/**
 * Check that the mappings given are correct.
 */
TEST_CASE("MappingsTest", "[OctreeTest]")
{
  // Test with both constructors.
  arma::mat dataset(3, 5, arma::fill::randu);
  arma::mat datacopy(dataset);
  std::vector<size_t> oldFromNewCopy, oldFromNewMove;

  Octree<> t1(dataset, oldFromNewCopy, 1);
  Octree<> t2(std::move(dataset), oldFromNewMove, 1);

  for (size_t i = 0; i < oldFromNewCopy.size(); ++i)
  {
    REQUIRE(arma::norm(datacopy.col(oldFromNewCopy[i]) -
        t1.Dataset().col(i)) == Approx(0.0).margin(1e-3));
    REQUIRE(arma::norm(datacopy.col(oldFromNewMove[i]) -
        t2.Dataset().col(i)) == Approx(0.0).margin(1e-3));
  }
}

/**
 * Check that the reverse mappings are correct too.
 */
TEST_CASE("ReverseMappingsTest", "[OctreeTest]")
{
  // Test with both constructors.
  arma::mat dataset(3, 300, arma::fill::randu);
  arma::mat datacopy(dataset);
  std::vector<size_t> oldFromNewCopy, oldFromNewMove, newFromOldCopy,
      newFromOldMove;

  Octree<> t1(dataset, oldFromNewCopy, newFromOldCopy);
  Octree<> t2(std::move(dataset), oldFromNewMove, newFromOldMove);

  for (size_t i = 0; i < oldFromNewCopy.size(); ++i)
  {
    REQUIRE(arma::norm(datacopy.col(oldFromNewCopy[i]) -
        t1.Dataset().col(i)) == Approx(0.0).margin(1e-3));
    REQUIRE(arma::norm(datacopy.col(oldFromNewMove[i]) -
        t2.Dataset().col(i)) == Approx(0.0).margin(1e-3));


    REQUIRE(newFromOldCopy[oldFromNewCopy[i]] == i);
    REQUIRE(newFromOldMove[oldFromNewMove[i]] == i);
  }
}

/**
 * Make sure no children at the same level are overlapping.
 */
template<typename TreeType>
void CheckOverlap(TreeType& node)
{
  // Check each combination of children.
  for (size_t i = 0; i < node.NumChildren(); ++i)
    for (size_t j = i + 1; j < node.NumChildren(); ++j)
      REQUIRE(node.Child(i).Bound().Overlap(node.Child(j).Bound()) ==
          0.0); // We need exact equality here.

  for (size_t i = 0; i < node.NumChildren(); ++i)
    CheckOverlap(node.Child(i));
}

TEST_CASE("OverlapTest", "[OctreeTest]")
{
  // Test with both constructors.
  arma::mat dataset(3, 300, arma::fill::randu);

  Octree<> t1(dataset);
  Octree<> t2(std::move(dataset));

  CheckOverlap(t1);
  CheckOverlap(t2);
}

/**
 * Make sure no points are further than the furthest point distance, and that no
 * descendants are further than the furthest descendant distance.
 */
template<typename TreeType>
void CheckFurthestDistances(TreeType& node)
{
  arma::vec center;
  node.Center(center);

  // Compare points held in the node.
  for (size_t i = 0; i < node.NumPoints(); ++i)
  {
    // Handle floating-point inaccuracies.
    REQUIRE(metric::EuclideanDistance::Evaluate(
        node.Dataset().col(node.Point(i)), center) <=
        node.FurthestPointDistance() * (1 + 1e-5));
  }

  // Compare descendants held in the node.
  for (size_t i = 0; i < node.NumDescendants(); ++i)
  {
    // Handle floating-point inaccuracies.
    REQUIRE(metric::EuclideanDistance::Evaluate(
        node.Dataset().col(node.Descendant(i)),
        center) <= node.FurthestDescendantDistance() * (1 + 1e-5));
  }

  for (size_t i = 0; i < node.NumChildren(); ++i)
    CheckFurthestDistances(node.Child(i));
}

TEST_CASE("FurthestDistanceTest", "[OctreeTest]")
{
  // Test with both constructors.
  arma::mat dataset(3, 500, arma::fill::randu);

  Octree<> t1(dataset);
  Octree<> t2(std::move(dataset));

  CheckFurthestDistances(t1);
  CheckFurthestDistances(t2);
}

/**
 * The maximum number of children a node can have is limited by the
 * dimensionality.  So we test to make sure there are no cases where we have too
 * many children.
 */
template<typename TreeType>
void CheckNumChildren(TreeType& node)
{
  REQUIRE(node.NumChildren() <= std::pow(2, node.Dataset().n_rows));
  for (size_t i = 0; i < node.NumChildren(); ++i)
    CheckNumChildren(node.Child(i));
}

TEST_CASE("MaxNumChildrenTest", "[OctreeTest]")
{
  for (size_t d = 1; d < 10; ++d)
  {
    arma::mat dataset(d, 1000 * d, arma::fill::randu);
    Octree<> t(std::move(dataset));

    CheckNumChildren(t);
  }
}

/**
 * Test the copy constructor.
 */
template<typename TreeType>
void CheckSameNode(TreeType& node1, TreeType& node2)
{
  REQUIRE(node1.NumChildren() == node2.NumChildren());
  REQUIRE(&node1.Dataset() != &node2.Dataset());

  // Make sure the children actually got copied.
  for (size_t i = 0; i < node1.NumChildren(); ++i)
    REQUIRE(&node1.Child(i) != &node2.Child(i));

  // Check that all the points are the same.
  REQUIRE(node1.NumPoints() == node2.NumPoints());
  REQUIRE(node1.NumDescendants() == node2.NumDescendants());
  for (size_t i = 0; i < node1.NumPoints(); ++i)
    REQUIRE(node1.Point(i) == node2.Point(i));
  for (size_t i = 0; i < node1.NumDescendants(); ++i)
    REQUIRE(node1.Descendant(i) == node2.Descendant(i));

  // Check that the bound is the same.
  REQUIRE(node1.Bound().Dim() == node2.Bound().Dim());
  for (size_t d = 0; d < node1.Bound().Dim(); ++d)
  {
    REQUIRE(node1.Bound()[d].Lo() ==
        Approx(node2.Bound()[d].Lo()).epsilon(1e-7));
    REQUIRE(node1.Bound()[d].Hi() ==
        Approx(node2.Bound()[d].Hi()).epsilon(1e-7));
  }

  // Check that the furthest point and descendant distance are the same.
  REQUIRE(node1.FurthestPointDistance() ==
      Approx(node2.FurthestPointDistance()).epsilon(1e-7));
  REQUIRE(node1.FurthestDescendantDistance() ==
      Approx(node2.FurthestDescendantDistance()).epsilon(1e-7));
}

TEST_CASE("CopyConstructorTest", "[OctreeTest]")
{
  // Use a small random dataset.
  arma::mat dataset(3, 100, arma::fill::randu);

  Octree<> t(dataset);
  Octree<> t2(t);

  CheckSameNode(t, t2);
}

/**
 * Test the move constructor.
 */
TEST_CASE("OcTreeTestMoveConstructorTest", "[OctreeTest]")
{
  // Use a small random dataset.
  arma::mat dataset(3, 100, arma::fill::randu);

  Octree<> t(std::move(dataset));
  Octree<> tcopy(t);

  // Move the tree.
  Octree<> t2(std::move(t));

  // Make sure the original tree has no data.
  REQUIRE(t.Dataset().n_rows == 0);
  REQUIRE(t.Dataset().n_cols == 0);
  REQUIRE(t.NumChildren() == 0);
  REQUIRE(t.NumPoints() == 0);
  REQUIRE(t.NumDescendants() == 0);
  REQUIRE(t.FurthestPointDistance() == Approx(0.0).margin(1e-5));
  REQUIRE(t.FurthestDescendantDistance() == Approx(0.0).margin(1e-5));
  REQUIRE(t.Bound().Dim() == 0);

  // Check that the new tree is the same as our copy.
  CheckSameNode(tcopy, t2);
}

/**
 * Test serialization.
 */
TEST_CASE("OctreeSerializationTest", "[OctreeTest]")
{
  // Use a small random dataset.
  arma::mat dataset(3, 500, arma::fill::randu);
  Octree<> t(std::move(dataset));

  Octree<>* xmlTree;
  Octree<>* binaryTree;
  Octree<>* jsonTree;

  SerializePointerObjectAll(&t, xmlTree, binaryTree, jsonTree);

  CheckSameNode(t, *xmlTree);
  CheckSameNode(t, *binaryTree);
  CheckSameNode(t, *jsonTree);

  delete xmlTree;
  delete binaryTree;
<<<<<<< HEAD
  delete jsonTree;
}

BOOST_AUTO_TEST_SUITE_END();
=======
  delete textTree;
}
>>>>>>> 3ae76927
<|MERGE_RESOLUTION|>--- conflicted
+++ resolved
@@ -344,12 +344,5 @@
 
   delete xmlTree;
   delete binaryTree;
-<<<<<<< HEAD
   delete jsonTree;
-}
-
-BOOST_AUTO_TEST_SUITE_END();
-=======
-  delete textTree;
-}
->>>>>>> 3ae76927
+}