--- conflicted
+++ resolved
@@ -533,19 +533,7 @@
   BOOST_REQUIRE_EQUAL(CLI::GetPrintableParam<GaussianKernel>("kernel2"),
       "kernel2.txt");
 
-<<<<<<< HEAD
   CLI::Destroy();
-=======
-  // Can we assign an unmapped parameter?
-  CLI::GetUnmappedParam<arma::mat>("matrix2") =
-      CLI::GetUnmappedParam<arma::mat>("matrix");
-  CLI::GetUnmappedParam<GaussianKernel>("kernel2") =
-      CLI::GetUnmappedParam<GaussianKernel>("kernel");
-
-  BOOST_REQUIRE_EQUAL(CLI::GetUnmappedParam<arma::mat>("matrix2"), "file1.csv");
-  BOOST_REQUIRE_EQUAL(CLI::GetUnmappedParam<GaussianKernel>("kernel2"),
-      "kernel.txt");
->>>>>>> 26e35e9e
 
   remove("kernel.txt");
 }
