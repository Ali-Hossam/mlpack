--- conflicted
+++ resolved
@@ -454,13 +454,8 @@
     model.Add<RecurrentLayerType>(hiddenSize, hiddenSize);
     model.Add<Linear<> >(hiddenSize, outputSize);
     model.Add<SigmoidLayer<> >();
-
-<<<<<<< HEAD
-    MomentumSGD opt(0.06, 2, -50000);
-=======
-    StandardSGD opt(0.01, 50, 2, -50000);
->>>>>>> 1e955af9
-
+    MomentumSGD opt(0.06, 50, 2, -50000);
+    
     arma::mat inputTemp, labelsTemp;
     for (size_t i = 0; i < (iterations + offset); i++)
     {
@@ -539,33 +534,15 @@
  */
 BOOST_AUTO_TEST_CASE(LSTMReberGrammarTest)
 {
-<<<<<<< HEAD
   ReberGrammarTestNetwork<LSTM<> >(10, false);
-=======
-  ReberGrammarTestNetwork<LSTM<>>(6, false);
->>>>>>> 1e955af9
 }
 
 /**
  * Train the specified networks on an embedded Reber grammar dataset.
  */
-<<<<<<< HEAD
 BOOST_AUTO_TEST_CASE(FastLSTMReberGrammarTest)
 {
   ReberGrammarTestNetwork<FastLSTM<> >(8, false);
-=======
-BOOST_AUTO_TEST_CASE(LSTMRecursiveReberGrammarTest)
-{
-  ReberGrammarTestNetwork<LSTM<>>(22, true);
-}
-
-/**
- * Train the specified networks on a Reber grammar dataset.
- */
-BOOST_AUTO_TEST_CASE(GRUReberGrammarTest)
-{
-  ReberGrammarTestNetwork<GRU<>>(6, false);
->>>>>>> 1e955af9
 }
 
 /**
