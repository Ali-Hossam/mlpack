/**
 * @file tests/recurrent_network_test.cpp
 * @author Marcus Edel
 *
 * Tests the recurrent network.
 *
 * mlpack is free software; you may redistribute it and/or modify it under the
 * terms of the 3-clause BSD license.  You should have received a copy of the
 * 3-clause BSD license along with mlpack.  If not, see
 * http://www.opensource.org/licenses/BSD-3-Clause for more information.
 */
#include <mlpack/core.hpp>

#include <ensmallen.hpp>
#include <mlpack/methods/ann/layer/layer.hpp>
#include <mlpack/methods/ann/loss_functions/mean_squared_error.hpp>
#include <mlpack/methods/ann/rnn.hpp>
#include <mlpack/methods/ann/brnn.hpp>
#include <mlpack/core/data/binarize.hpp>
#include <mlpack/core/math/random.hpp>

#include "catch.hpp"
#include "serialization.hpp"
#include "custom_layer.hpp"

using namespace mlpack;
using namespace mlpack::ann;
using namespace ens;
using namespace mlpack::math;

/**
 * Construct a 2-class dataset out of noisy sines.
 *
 * @param data Input data used to store the noisy sines.
 * @param labels Labels used to store the target class of the noisy sines.
 * @param points Number of points/features in a single sequence.
 * @param sequences Number of sequences for each class.
 * @param noise The noise factor that influences the sines.
 */
void GenerateNoisySines(arma::cube& data,
                        arma::mat& labels,
                        const size_t points,
                        const size_t sequences,
                        const double noise = 0.3)
<<<<<<< HEAD
{
  arma::colvec x =  arma::linspace<arma::colvec>(0, points - 1, points) /
      points * 20.0;
  arma::colvec y1 = arma::sin(x + arma::as_scalar(arma::randu(1)) * 3.0);
  arma::colvec y2 = arma::sin(x / 2.0 + arma::as_scalar(arma::randu(1)) * 3.0);

  data = arma::zeros(1 /* single dimension */, sequences * 2, points);
  labels = arma::zeros(2 /* 2 classes */, sequences * 2);

  for (size_t seq = 0; seq < sequences; seq++)
  {
    arma::vec sequence = arma::randu(points) * noise + y1 +
        arma::as_scalar(arma::randu(1) - 0.5) * noise;
    for (size_t i = 0; i < points; ++i)
      data(0, seq, i) = sequence[i];

    labels(0, seq) = 1;

    sequence = arma::randu(points) * noise + y2 +
        arma::as_scalar(arma::randu(1) - 0.5) * noise;
    for (size_t i = 0; i < points; ++i)
      data(0, sequences + seq, i) = sequence[i];

    labels(1, sequences + seq) = 1;
  }
}

/**
 * Train the BRNN on a larger dataset.
 */
BOOST_AUTO_TEST_CASE(SequenceClassificationBRNNTest)
{
  // Using same test for RNN below.
  size_t successes = 0;
  const size_t rho = 10;

  for (size_t trial = 0; trial < 6; ++trial)
  {
    // Generate 12 (2 * 6) noisy sines. A single sine contains rho
    // points/features.
    arma::cube input;
    arma::mat labelsTemp;
    GenerateNoisySines(input, labelsTemp, rho, 6);

    arma::cube labels = arma::zeros<arma::cube>(1, labelsTemp.n_cols, rho);
    for (size_t i = 0; i < labelsTemp.n_cols; ++i)
    {
      const int value = arma::as_scalar(arma::find(
          arma::max(labelsTemp.col(i)) == labelsTemp.col(i), 1));
      labels.tube(0, i).fill(value);
    }

    Add<> add(4);
    Linear<> lookup(1, 4);
    SigmoidLayer<> sigmoidLayer;
    Linear<> linear(4, 4);
    Recurrent<>* recurrent = new Recurrent<>(
        add, lookup, linear, sigmoidLayer, rho);

    BRNN<> model(rho);
    model.Add<IdentityLayer<> >();
    model.Add(recurrent);
    model.Add<Linear<> >(4, 5);

    StandardSGD opt(0.1, 1, 500 * input.n_cols, -100);
    model.Train(input, labels, opt);
    BOOST_TEST_CHECKPOINT("Training over");
    arma::cube prediction;
    model.Predict(input, prediction);
    BOOST_TEST_CHECKPOINT("Prediction over");

    size_t error = 0;
    for (size_t i = 0; i < prediction.n_cols; ++i)
    {
      const int predictionValue = arma::as_scalar(arma::find(
          arma::max(prediction.slice(rho - 1).col(i)) ==
          prediction.slice(rho - 1).col(i), 1) + 1);

      const int targetValue = arma::as_scalar(arma::find(
          arma::max(labelsTemp.col(i)) == labelsTemp.col(i), 1)) + 1;

      if (predictionValue == targetValue)
      {
        error++;
      }
    }

    double classificationError = 1 - double(error) / prediction.n_cols;
    BOOST_TEST_CHECKPOINT(classificationError);
    if (classificationError <= 0.2)
    {
      ++successes;
      break;
    }
  }

  BOOST_REQUIRE_GE(successes, 1);
}

/**
 * Train the vanilla network on a larger dataset.
 */
BOOST_AUTO_TEST_CASE(SequenceClassificationTest)
{
  // It isn't guaranteed that the recurrent network will converge in the
  // specified number of iterations using random weights. If this works 1 of 6
  // times, I'm fine with that. All I want to know is that the network is able
  // to escape from local minima and to solve the task.
  size_t successes = 0;
  const size_t rho = 10;

  for (size_t trial = 0; trial < 6; ++trial)
  {
    // Generate 12 (2 * 6) noisy sines. A single sine contains rho
    // points/features.
    arma::cube input;
    arma::mat labelsTemp;
    GenerateNoisySines(input, labelsTemp, rho, 6);

    arma::cube labels = arma::zeros<arma::cube>(1, labelsTemp.n_cols, rho);
    for (size_t i = 0; i < labelsTemp.n_cols; ++i)
    {
      const int value = arma::as_scalar(arma::find(
          arma::max(labelsTemp.col(i)) == labelsTemp.col(i), 1));
      labels.tube(0, i).fill(value);
    }

    /**
     * Construct a network with 1 input unit, 4 hidden units and 10 output
     * units. The hidden layer is connected to itself. The network structure
     * looks like:
     *
     *  Input         Hidden        Output
     * Layer(1)      Layer(4)      Layer(10)
     * +-----+       +-----+       +-----+
     * |     |       |     |       |     |
     * |     +------>|     +------>|     |
     * |     |    ..>|     |       |     |
     * +-----+    .  +--+--+       +-----+
     *            .     .
     *            .     .
     *            .......
     */
    Add<> add(4);
    Linear<> lookup(1, 4);
    SigmoidLayer<> sigmoidLayer;
    Linear<> linear(4, 4);
    Recurrent<>* recurrent = new Recurrent<>(
        add, lookup, linear, sigmoidLayer, rho);

    RNN<> model(rho);
    model.Add<IdentityLayer<> >();
    model.Add(recurrent);
    model.Add<Linear<> >(4, 10);
    model.Add<LogSoftMax<> >();

    StandardSGD opt(0.1, 1, 500 * input.n_cols, -100);
    model.Train(input, labels, opt);

    arma::cube prediction;
    model.Predict(input, prediction);

    size_t error = 0;
    for (size_t i = 0; i < prediction.n_cols; ++i)
    {
      const int predictionValue = arma::as_scalar(arma::find(
          arma::max(prediction.slice(rho - 1).col(i)) ==
          prediction.slice(rho - 1).col(i), 1));

      const int targetValue = arma::as_scalar(arma::find(
          arma::max(labelsTemp.col(i)) == labelsTemp.col(i), 1));

      if (predictionValue == targetValue)
      {
        error++;
      }
    }

    double classificationError = 1 - double(error) / prediction.n_cols;
    if (classificationError <= 0.2)
    {
      ++successes;
      break;
    }
  }

  BOOST_REQUIRE_GE(successes, 1);
}

/**
 * Generate a random Reber grammar.
 *
 * For more information, see the following thesis.
 *
 * @code
 * @misc{Gers2001,
 *   author = {Felix Gers},
 *   title = {Long Short-Term Memory in Recurrent Neural Networks},
 *   year = {2001}
 * }
 * @endcode
 *
 * @param transitions Reber grammar transition matrix.
 * @param reber The generated Reber grammar string.
 */
void GenerateReber(const arma::Mat<char>& transitions, std::string& reber)
{
  size_t idx = 0;
  reber = "B";

  do
  {
    const int grammerIdx = rand() % 2;
    reber += arma::as_scalar(transitions.submat(idx, grammerIdx, idx,
        grammerIdx));

    idx = arma::as_scalar(transitions.submat(idx, grammerIdx + 2, idx,
        grammerIdx + 2)) - '0';
  } while (idx != 0);
}

/**
 * Generate a random recursive Reber grammar.
 *
 * @param transitions Recursive Reber grammar transition matrix.
 * @param averageRecursion Average recursive depth of the reber grammar.
 * @param maxRecursion Maximum recursive depth of reber grammar.
 * @param reber The generated embedded Reber grammar string.
 * @param addEnd Add ending 'E' to the generated grammar.
 */
void GenerateRecursiveReber(const arma::Mat<char>& transitions,
                            size_t averageRecursion,
                            size_t maxRecursion,
                            std::string& reber,
                            bool addEnd = true)
{
  char c = (rand() % averageRecursion) == 1 ? 'P' : 'T';

  if (maxRecursion == 1 || c == 'T')
  {
    c = 'T';
    GenerateReber(transitions, reber);
  }
  else
  {
    GenerateRecursiveReber(transitions, averageRecursion, --maxRecursion,
        reber, false);
  }

  reber = c + reber + c;

  if (addEnd)
  {
    reber = "B" + reber + "E";
  }
}

/**
 * Convert a unit vector to a Reber symbol.
 *
 * @param translation The unit vector to be converted.
 * @param symbol The converted unit vector stored as Reber symbol.
 */
template<typename MatType>
void ReberReverseTranslation(const MatType& translation, char& symbol)
{
  arma::Col<char> symbols;
  symbols << 'B' << 'T' << 'S' << 'X' << 'P' << 'V' << 'E' << arma::endr;
  const int idx = arma::as_scalar(arma::find(translation == 1, 1, "first"));

  symbol = symbols(idx);
}

/**
 * Convert a Reber symbol to a unit vector.
 *
 * @param symbol Reber symbol to be converted.
 * @param translation The converted symbol stored as unit vector.
 */
void ReberTranslation(const char symbol, arma::colvec& translation)
{
  arma::Col<char> symbols;
  symbols << 'B' << 'T' << 'S' << 'X' << 'P' << 'V' << 'E' << arma::endr;
  const int idx = arma::as_scalar(arma::find(symbols == symbol, 1, "first"));

  translation = arma::zeros<arma::colvec>(7);
  translation(idx) = 1;
}

/**
 * Given a Reber string, return a Reber string with all reachable next symbols.
 *
 * @param transitions The Reber transistion matrix.
 * @param reber The Reber string used to generate all reachable next symbols.
 * @param nextReber All reachable next symbols.
 */
void GenerateNextReber(const arma::Mat<char>& transitions,
                       const std::string& reber, std::string& nextReber)
{
  size_t idx = 0;

  for (size_t grammer = 1; grammer < reber.length(); grammer++)
  {
    const int grammerIdx = arma::as_scalar(arma::find(
        transitions.row(idx) == reber[grammer], 1, "first"));

    idx = arma::as_scalar(transitions.submat(idx, grammerIdx + 2, idx,
        grammerIdx + 2)) - '0';
  }

  nextReber = arma::as_scalar(transitions.submat(idx, 0, idx, 0));
  nextReber += arma::as_scalar(transitions.submat(idx, 1, idx, 1));
}

/**
 * Given a recursive Reber string, return a Reber string with all
 * reachable next symbols.
 *
 * @param transitions The Reber transistion matrix.
 * @param reber The Reber string used to generate all reachable next symbols.
 * @param nextReber All reachable next symbols.
 */
void GenerateNextRecursiveReber(const arma::Mat<char>& transitions,
                                const std::string& reber,
                                std::string& nextReber)
{
  size_t state = 0;
  size_t numPs = 0;

  for (size_t cIndex = 0; cIndex < reber.length(); cIndex++)
  {
    char c = reber[cIndex];

    if (c == 'B' && state == 0)
    {
      state = 1;
    }
    else if (c == 'P' && state == 1)
    {
      numPs++;
      state = 1;
    }
    else if (c == 'T' && state == 1)
    {
      state = 2;
    }
    else if (c == 'B' && state == 2)
    {
      size_t pos = reber.find('E');
      if (pos != std::string::npos)
      {
        cIndex = pos;
        state = 4;
      }
      else
      {
        GenerateNextReber(transitions, reber.substr(cIndex), nextReber);
        state = 3;
      }
    }
    else if (c == 'T' && state == 4)
    {
      state = 5;
    }
    else if (c == 'P' && state == 5)
    {
      numPs--;
      state = 5;
    }
  }

  if (state == 0 || state == 2)
  {
    nextReber = "B";
  }
  else if (state == 1)
  {
    nextReber = "PT";
  }
  else if (state == 4)
  {
    nextReber = "T";
  }
  else if (state == 5)
  {
    if (numPs == 0)
    {
      nextReber = "E";
    }
    else
    {
      nextReber = "P";
    }
  }
}

/**
 * @brief Creates the reber grammar data for tests.
 *
 * @param trainInput The train data
 * @param trainLabels The train labels
 * @param testInput The test input
 * @param recursive whether recursive Reber
 * @param trainReberGrammarCount The number of training set
 * @param testReberGrammarCount The number of test set
 * @param averageRecursion Average recursion
 * @param maxRecursion Max recursion
 * @return arma::Mat<char> The Reber state translation to be used.
 */
arma::Mat<char> GenerateReberGrammarData(
                              arma::field<arma::mat>& trainInput,
                              arma::field<arma::mat>& trainLabels,
                              arma::field<arma::mat>& testInput,
                              bool recursive = false,
                              const size_t trainReberGrammarCount = 700,
                              const size_t testReberGrammarCount = 250,
                              const size_t averageRecursion = 3,
                              const size_t maxRecursion = 5)
{
  // Reber state transition matrix. (The last two columns are the indices to the
  // next path).
  arma::Mat<char> transitions;
  transitions << 'T' << 'P' << '1' << '2' << arma::endr
              << 'X' << 'S' << '3' << '1' << arma::endr
              << 'V' << 'T' << '4' << '2' << arma::endr
              << 'X' << 'S' << '2' << '5' << arma::endr
              << 'P' << 'V' << '3' << '5' << arma::endr
              << 'E' << 'E' << '0' << '0' << arma::endr;


  std::string trainReber, testReber;

  arma::colvec translation;

  // Generate the training data.
  for (size_t i = 0; i < trainReberGrammarCount; ++i)
  {
    if (recursive)
      GenerateRecursiveReber(transitions, 3, 5, trainReber);
    else
      GenerateReber(transitions, trainReber);

    for (size_t j = 0; j < trainReber.length() - 1; ++j)
    {
      ReberTranslation(trainReber[j], translation);
      trainInput(0, i) = arma::join_cols(trainInput(0, i), translation);

      ReberTranslation(trainReber[j + 1], translation);
      trainLabels(0, i) = arma::join_cols(trainLabels(0, i), translation);
    }
  }

  // Generate the test data.
  for (size_t i = 0; i < testReberGrammarCount; ++i)
  {
    if (recursive)
      GenerateRecursiveReber(transitions, averageRecursion, maxRecursion,
          testReber);
    else
      GenerateReber(transitions, testReber);

    for (size_t j = 0; j < testReber.length() - 1; ++j)
    {
      ReberTranslation(testReber[j], translation);
      testInput(0, i) = arma::join_cols(testInput(0, i), translation);
    }
  }

  return transitions;
}

/**
 * Train the specified network and the construct a Reber grammar dataset.
 */
template<typename ModelType>
void ReberGrammarTestNetwork(ModelType& model,
                             const bool recursive = false,
                             const size_t averageRecursion = 3,
                             const size_t maxRecursion = 5,
                             const size_t iterations = 10,
                             const size_t trials = 5)
=======
>>>>>>> 4d01fe5e
{
  arma::colvec x =  arma::linspace<arma::colvec>(0, points - 1, points) /
      points * 20.0;
  arma::colvec y1 = arma::sin(x + arma::as_scalar(arma::randu(1)) * 3.0);
  arma::colvec y2 = arma::sin(x / 2.0 + arma::as_scalar(arma::randu(1)) * 3.0);

  data = arma::zeros(1 /* single dimension */, sequences * 2, points);
  labels = arma::zeros(2 /* 2 classes */, sequences * 2);

  for (size_t seq = 0; seq < sequences; seq++)
  {
    arma::vec sequence = arma::randu(points) * noise + y1 +
        arma::as_scalar(arma::randu(1) - 0.5) * noise;
    for (size_t i = 0; i < points; ++i)
      data(0, seq, i) = sequence[i];

    labels(0, seq) = 1;

    sequence = arma::randu(points) * noise + y2 +
        arma::as_scalar(arma::randu(1) - 0.5) * noise;
    for (size_t i = 0; i < points; ++i)
      data(0, sequences + seq, i) = sequence[i];

    labels(1, sequences + seq) = 1;
  }
}

/*
 * This sample is a simplified version of Derek D. Monner's Distracted Sequence
 * Recall task, which involves 10 symbols:
 *
 * Targets: must be recognized and remembered by the network.
 * Distractors: never need to be remembered.
 * Prompts: direct the network to give an answer.
 *
 * A single trial consists of a temporal sequence of 10 input symbols. The first
 * 8 consist of 2 randomly chosen target symbols and 6 randomly chosen
 * distractor symbols in an random order. The remaining two symbols are two
 * prompts, which direct the network to produce the first and second target in
 * the sequence, in order.
 *
 * For more information, see the following paper.
 *
 * @code
 * @misc{Monner2012,
 *   author = {Monner, Derek and Reggia, James A},
 *   title = {A generalized LSTM-like training algorithm for second-order
 *   recurrent neural networks},
 *   year = {2012}
 * }
 * @endcode
 *
 * @param input The generated input sequence.
 * @param input The generated output sequence.
 */
void GenerateDistractedSequence(arma::mat& input, arma::mat& output)
{
  input = arma::zeros<arma::mat>(10, 10);
  output = arma::zeros<arma::mat>(3, 10);

  arma::uvec index = arma::shuffle(arma::linspace<arma::uvec>(0, 7, 8));

  // Set the target in the input sequence and the corresponding targets in the
  // output sequence by following the correct order.
  for (size_t i = 0; i < 2; ++i)
  {
    size_t idx = rand() % 2;
    input(idx, index(i)) = 1;
    output(idx, index(i) > index(i == 0) ? 9 : 8) = 1;
  }

  for (size_t i = 2; i < 8; ++i)
    input(2 + rand() % 6, index(i)) = 1;

  // Set the prompts which direct the network to give an answer.
  input(8, 8) = 1;
  input(9, 9) = 1;

  input.reshape(input.n_elem, 1);
  output.reshape(output.n_elem, 1);
}

/**
 * Train the specified network and the construct distracted sequence recall
 * dataset.
 */
template<typename RecurrentLayerType>
void DistractedSequenceRecallTestNetwork(
    const size_t cellSize, const size_t hiddenSize)
{
  const size_t trainDistractedSequenceCount = 600;
  const size_t testDistractedSequenceCount = 300;

  arma::field<arma::mat> trainInput(1, trainDistractedSequenceCount);
  arma::field<arma::mat> trainLabels(1, trainDistractedSequenceCount);
  arma::field<arma::mat> testInput(1, testDistractedSequenceCount);
  arma::field<arma::mat> testLabels(1, testDistractedSequenceCount);

  // Generate the training data.
  for (size_t i = 0; i < trainDistractedSequenceCount; ++i)
    GenerateDistractedSequence(trainInput(0, i), trainLabels(0, i));

  // Generate the test data.
  for (size_t i = 0; i < testDistractedSequenceCount; ++i)
    GenerateDistractedSequence(testInput(0, i), testLabels(0, i));

  /*
   * Construct a network with 10 input units, layerSize hidden units and 3
   * output units. The hidden layer is connected to itself. The network
   * structure looks like:
   *
   *  Input        Recurrent      Hidden       Output
   * Layer(10)  Layer(cellSize)   Layer(3)     Layer(3)
   * +-----+       +-----+       +-----+       +-----+
   * |     |       |     |       |     |       |     |
   * |     +------>|     +------>|     |------>|     |
   * |     |    ..>|     |       |     |       |     |
   * +-----+    .  +--+--+       +-----+       +-----+
   *            .     .
   *            .     .
   *            .......
   */
  const size_t outputSize = 3;
  const size_t inputSize = 10;
  const size_t rho = trainInput.at(0, 0).n_elem / inputSize;

  // It isn't guaranteed that the recurrent network will converge in the
  // specified number of iterations using random weights. If this works 1 of 5
  // times, I'm fine with that. All I want to know is that the network is able
  // to escape from local minima and to solve the task.
  size_t successes = 0;
  size_t offset = 0;
  for (size_t trial = 0; trial < 5; ++trial)
  {
    RNN<MeanSquaredError<> > model(rho);
    model.Add<IdentityLayer<> >();
    model.Add<Linear<> >(inputSize, cellSize);
    model.Add<RecurrentLayerType>(cellSize, hiddenSize);
    model.Add<Linear<> >(hiddenSize, outputSize);
    model.Add<SigmoidLayer<> >();

    StandardSGD opt(0.1, 50, 2, -50000);

    // We increase the number of iterations (training) if the first run didn't
    // pass.
    arma::cube inputTemp, labelsTemp;
    for (size_t iteration = 0; iteration < (9 + offset); iteration++)
    {
      for (size_t j = 0; j < trainDistractedSequenceCount; ++j)
      {
        inputTemp = arma::cube(trainInput.at(0, j).memptr(), inputSize, 1,
            trainInput.at(0, j).n_elem / inputSize, false, true);
        labelsTemp = arma::cube(trainLabels.at(0, j).memptr(), outputSize, 1,
            trainLabels.at(0, j).n_elem / outputSize, false, true);

        model.Train(inputTemp, labelsTemp, opt);
      }
    }

    double error = 0;

    // Ask the network to predict the targets in the given sequence at the
    // prompts.
    for (size_t i = 0; i < testDistractedSequenceCount; ++i)
    {
      arma::cube output;
      arma::cube input(testInput.at(0, i).memptr(), inputSize, 1,
          testInput.at(0, i).n_elem / inputSize, false, true);

      model.Predict(input, output);
      for (size_t j = 0; j < output.n_slices; ++j)
      {
        arma::mat outputSlice = output.slice(j);
        data::Binarize(outputSlice, outputSlice, 0.5);
        output.slice(j) = outputSlice;
      }

      arma::cube label(testLabels.at(0, i).memptr(), outputSize, 1,
          testLabels.at(0, i).n_elem / outputSize, false, true);
      if (arma::accu(arma::abs(label - output)) != 0)
        error += 1;
    }

    error /= testDistractedSequenceCount;
    // Can we reproduce the results from the paper. They provide an 95% accuracy
    // on a test set of 1000 randomly selected sequences.
    // Ensure that this is within tolerance, which is at least as good as the
    // paper's results (plus a little bit for noise).
    if (error <= 0.3)
    {
      ++successes;
      break;
    }

    offset += 2;
  }

  REQUIRE(successes >= 1);
}

/**
 * Train the specified networks on the Derek D. Monner's distracted sequence
 * recall task.
 */
TEST_CASE("LSTMDistractedSequenceRecallTest", "[RecurrentNetworkTest]")
{
  DistractedSequenceRecallTestNetwork<LSTM<> >(4, 8);
}

/**
 * Train the specified networks on the Derek D. Monner's distracted sequence
 * recall task.
 */
TEST_CASE("FastLSTMDistractedSequenceRecallTest", "[RecurrentNetworkTest]")
{
  DistractedSequenceRecallTestNetwork<FastLSTM<> >(4, 8);
}

/**
 * Train the specified networks on the Derek D. Monner's distracted sequence
 * recall task.
 */
TEST_CASE("GRUDistractedSequenceRecallTest", "[RecurrentNetworkTest]")
{
  DistractedSequenceRecallTestNetwork<GRU<> >(4, 8);
}

/**
 * Create a simple recurrent neural network for the noisy sines task, and
 * require that it produces the exact same network for a few batch sizes.
 */
template<typename RecurrentLayerType>
void BatchSizeTest()
{
  const size_t rho = 10;

  // Generate 12 (2 * 6) noisy sines. A single sine contains rho
  // points/features.
  arma::cube input;
  arma::mat labelsTemp;
  GenerateNoisySines(input, labelsTemp, rho, 6);

  arma::cube labels = arma::zeros<arma::cube>(1, labelsTemp.n_cols, rho);
  for (size_t i = 0; i < labelsTemp.n_cols; ++i)
  {
    const int value = arma::as_scalar(arma::find(
        arma::max(labelsTemp.col(i)) == labelsTemp.col(i), 1)) + 1;
    labels.tube(0, i).fill(value);
  }

  RNN<> model(rho);
  model.Add<Linear<>>(1, 10);
  model.Add<SigmoidLayer<>>();
  model.Add<RecurrentLayerType>(10, 10);
  model.Add<SigmoidLayer<>>();
  model.Add<Linear<>>(10, 10);
  model.Add<SigmoidLayer<>>();

  model.Reset();
  arma::mat initParams = model.Parameters();

  StandardSGD opt(1e-5, 1, 5, -100, false);
  model.Train(input, labels, opt);

  // This is trained with one point.
  arma::mat outputParams = model.Parameters();

  model.Reset();
  model.Parameters() = initParams;
  opt.BatchSize() = 2;
  model.Train(input, labels, opt);

  CheckMatrices(outputParams, model.Parameters(), 1);

  model.Parameters() = initParams;
  opt.BatchSize() = 5;
  model.Train(input, labels, opt);

  CheckMatrices(outputParams, model.Parameters(), 1);
}

/**
 * Ensure LSTMs work with larger batch sizes.
 */
TEST_CASE("LSTMBatchSizeTest", "[RecurrentNetworkTest]")
{
  BatchSizeTest<LSTM<>>();
}

/**
 * Ensure fast LSTMs work with larger batch sizes.
 */
TEST_CASE("FastLSTMBatchSizeTest", "[RecurrentNetworkTest]")
{
  BatchSizeTest<FastLSTM<>>();
}

/**
 * Ensure GRUs work with larger batch sizes.
 */
TEST_CASE("GRUBatchSizeTest", "[RecurrentNetworkTest]")
{
  BatchSizeTest<GRU<>>();
}

/**
 * Make sure the RNN can be properly serialized.
 */
TEST_CASE("RNNSerializationTest", "[RecurrentNetworkTest]")
{
  const size_t rho = 10;

  // Generate 12 (2 * 6) noisy sines. A single sine contains rho
  // points/features.
  arma::cube input;
  arma::mat labelsTemp;
  GenerateNoisySines(input, labelsTemp, rho, 6);

  arma::cube labels = arma::zeros<arma::cube>(1, labelsTemp.n_cols, rho);
  for (size_t i = 0; i < labelsTemp.n_cols; ++i)
  {
    const int value = arma::as_scalar(arma::find(
        arma::max(labelsTemp.col(i)) == labelsTemp.col(i), 1)) + 1;
    labels.tube(0, i).fill(value);
  }

  /**
   * Construct a network with 1 input unit, 4 hidden units and 10 output
   * units. The hidden layer is connected to itself. The network structure
   * looks like:
   *
   *  Input         Hidden        Output
   * Layer(1)      Layer(4)      Layer(10)
   * +-----+       +-----+       +-----+
   * |     |       |     |       |     |
   * |     +------>|     +------>|     |
   * |     |    ..>|     |       |     |
   * +-----+    .  +--+--+       +-----+
   *            .     .
   *            .     .
   *            .......
   */
  Add<> add(4);
  Linear<> lookup(1, 4);
  SigmoidLayer<> sigmoidLayer;
  Linear<> linear(4, 4);
  Recurrent<>* recurrent = new Recurrent<>(add, lookup, linear,
      sigmoidLayer, rho);

  RNN<> model(rho);
  model.Add<IdentityLayer<> >();
  model.Add(recurrent);
  model.Add<Linear<> >(4, 10);
  model.Add<LogSoftMax<> >();

  StandardSGD opt(0.1, 1, input.n_cols /* 1 epoch */, -100);
  model.Train(input, labels, opt);

  // Serialize the network.
  RNN<> xmlModel(1), jsonModel(3), binaryModel(5);
  SerializeObjectAll(model, xmlModel, jsonModel, binaryModel);

  // Take predictions, check the output.
  arma::cube prediction, xmlPrediction, jsonPrediction, binaryPrediction;
  model.Predict(input, prediction);
  xmlModel.Predict(input, xmlPrediction);
  jsonModel.Predict(input, jsonPrediction);
  binaryModel.Predict(input, binaryPrediction);

  CheckMatrices(prediction, xmlPrediction, jsonPrediction, binaryPrediction);
}

/**
 * Train the BRNN on a larger dataset.
 */
TEST_CASE("SequenceClassificationBRNNTest", "[RecurrentNetworkTest]")
{
  // Using same test for RNN below.
  size_t successes = 0;
  const size_t rho = 10;

  for (size_t trial = 0; trial < 6; ++trial)
  {
    // Generate 12 (2 * 6) noisy sines. A single sine contains rho
    // points/features.
    arma::cube input;
    arma::mat labelsTemp;
    GenerateNoisySines(input, labelsTemp, rho, 6);

    arma::cube labels = arma::zeros<arma::cube>(1, labelsTemp.n_cols, rho);
    for (size_t i = 0; i < labelsTemp.n_cols; ++i)
    {
      const int value = arma::as_scalar(arma::find(
          arma::max(labelsTemp.col(i)) == labelsTemp.col(i), 1)) + 1;
      labels.tube(0, i).fill(value);
    }

    Add<> add(4);
    Linear<> lookup(1, 4);
    SigmoidLayer<> sigmoidLayer;
    Linear<> linear(4, 4);
    Recurrent<>* recurrent = new Recurrent<>(
        add, lookup, linear, sigmoidLayer, rho);

    BRNN<> model(rho);
    model.Add<IdentityLayer<> >();
    model.Add(recurrent);
    model.Add<Linear<> >(4, 5);

    StandardSGD opt(0.1, 1, 500 * input.n_cols, -100);
    model.Train(input, labels, opt);
    INFO("Training over");
    arma::cube prediction;
    model.Predict(input, prediction);
    INFO("Prediction over");

    size_t error = 0;
    for (size_t i = 0; i < prediction.n_cols; ++i)
    {
      const int predictionValue = arma::as_scalar(arma::find(
          arma::max(prediction.slice(rho - 1).col(i)) ==
          prediction.slice(rho - 1).col(i), 1) + 1);

      const int targetValue = arma::as_scalar(arma::find(
          arma::max(labelsTemp.col(i)) == labelsTemp.col(i), 1)) + 1;

      if (predictionValue == targetValue)
      {
        error++;
      }
    }

    double classificationError = 1 - double(error) / prediction.n_cols;
    INFO(classificationError);
    if (classificationError <= 0.2)
    {
      ++successes;
      break;
    }
  }

  REQUIRE(successes >= 1);
}

/**
 * Train the vanilla network on a larger dataset.
 */
TEST_CASE("SequenceClassificationTest", "[RecurrentNetworkTest]")
{
  // It isn't guaranteed that the recurrent network will converge in the
  // specified number of iterations using random weights. If this works 1 of 6
  // times, I'm fine with that. All I want to know is that the network is able
  // to escape from local minima and to solve the task.
  size_t successes = 0;
  const size_t rho = 10;

  for (size_t trial = 0; trial < 6; ++trial)
  {
    // Generate 12 (2 * 6) noisy sines. A single sine contains rho
    // points/features.
    arma::cube input;
    arma::mat labelsTemp;
    GenerateNoisySines(input, labelsTemp, rho, 6);

    arma::cube labels = arma::zeros<arma::cube>(1, labelsTemp.n_cols, rho);
    for (size_t i = 0; i < labelsTemp.n_cols; ++i)
    {
      const int value = arma::as_scalar(arma::find(
          arma::max(labelsTemp.col(i)) == labelsTemp.col(i), 1)) + 1;
      labels.tube(0, i).fill(value);
    }

    /**
     * Construct a network with 1 input unit, 4 hidden units and 10 output
     * units. The hidden layer is connected to itself. The network structure
     * looks like:
     *
     *  Input         Hidden        Output
     * Layer(1)      Layer(4)      Layer(10)
     * +-----+       +-----+       +-----+
     * |     |       |     |       |     |
     * |     +------>|     +------>|     |
     * |     |    ..>|     |       |     |
     * +-----+    .  +--+--+       +-----+
     *            .     .
     *            .     .
     *            .......
     */
    Add<> add(4);
    Linear<> lookup(1, 4);
    SigmoidLayer<> sigmoidLayer;
    Linear<> linear(4, 4);
    Recurrent<>* recurrent = new Recurrent<>(
        add, lookup, linear, sigmoidLayer, rho);

    RNN<> model(rho);
    model.Add<IdentityLayer<> >();
    model.Add(recurrent);
    model.Add<Linear<> >(4, 10);
    model.Add<LogSoftMax<> >();

    StandardSGD opt(0.1, 1, 500 * input.n_cols, -100);
    model.Train(input, labels, opt);

    arma::cube prediction;
    model.Predict(input, prediction);

    size_t error = 0;
    for (size_t i = 0; i < prediction.n_cols; ++i)
    {
      const int predictionValue = arma::as_scalar(arma::find(
          arma::max(prediction.slice(rho - 1).col(i)) ==
          prediction.slice(rho - 1).col(i), 1) + 1);

      const int targetValue = arma::as_scalar(arma::find(
          arma::max(labelsTemp.col(i)) == labelsTemp.col(i), 1)) + 1;

      if (predictionValue == targetValue)
      {
        error++;
      }
    }

    double classificationError = 1 - double(error) / prediction.n_cols;
    if (classificationError <= 0.2)
    {
      ++successes;
      break;
    }
  }

  REQUIRE(successes >= 1);
}

/**
 * @brief Generates noisy sine wave and outputs the data and the labels that
 *        can be used directly for training and testing with RNN.
 *
 * @param data The data points as output
 * @param labels The expected values as output
 * @param rho The size of the sequence of each data point
 * @param outputSteps How many output steps to consider for every rho inputs
 * @param dataPoints  The number of generated data points. The actual generated
 *        data points may be more than this to adjust to the outputSteps. But at
 *        the minimum these many data points will be generated.
 * @param gain The gain on the amplitude
 * @param freq The frquency of the sine wave
 * @param phase The phase shift if any
 * @param noisePercent The percent noise to induce
 * @param numCycles How many full size wave cycles required. All the data
 *        points will be fit into these cycles.
 * @param normalize Whether to normalise the data. This may be required for some
 *        layers like LSTM. Default is true.
 */
void GenerateNoisySinRNN(arma::cube& data,
                         arma::cube& labels,
                         size_t rho,
                         size_t outputSteps = 1,
                         const int dataPoints = 100,
                         const double gain = 1.0,
                         const int freq = 10,
                         const double phase = 0,
                         const int noisePercent = 20,
                         const double numCycles = 6.0,
                         const bool normalize = true)
{
  int points = dataPoints;
  int r = dataPoints % rho;

  if (r == 0)
  {
    points += outputSteps;
  }
  else
  {
    points += rho - r + outputSteps;
  }

  arma::colvec x(points);
  int i = 0;
  double interval = numCycles / freq / points;

  x.for_each([&i, gain, freq, phase, noisePercent, interval]
    (arma::colvec::elem_type& val) {
    double t = interval * (++i);
    val = gain * ::sin(2 * M_PI * freq * t + phase) +
        (noisePercent * gain / 100 * Random(0.0, 0.1));
  });

  arma::colvec y = x;
  if (normalize)
    y = arma::normalise(x);

  // Now break this into columns of rho size slices.
  size_t numColumns = y.n_elem / rho;
  data = arma::cube(1, numColumns, rho);
  labels = arma::cube(outputSteps, numColumns, 1);

  for (size_t i = 0; i < numColumns; ++i)
  {
    data.tube(0, i) = y.rows(i * rho, i * rho + rho - 1);
    labels.subcube(0, i, 0, outputSteps - 1, i, 0) =
        y.rows(i * rho + rho, i * rho + rho + outputSteps - 1);
  }
}

/**
 * @brief RNNSineTest Test a simple RNN using noisy sine. Use single output
 *        for multiple inputs.
 * @param hiddenUnits No of units in the hiddenlayer.
 * @param rho The input sequence length.
 * @param numEpochs The number of epochs to run.
 * @return The mean squared error of the prediction.
 */
double RNNSineTest(size_t hiddenUnits, size_t rho, size_t numEpochs = 100)
{
  RNN<MeanSquaredError<> > net(rho, true);
  net.Add<LinearNoBias<> >(1, hiddenUnits);
  net.Add<LSTM<> >(hiddenUnits, hiddenUnits);
  net.Add<LinearNoBias<> >(hiddenUnits, 1);

  RMSProp opt(0.005, 100, 0.9, 1e-08, 50000, 1e-5);

  // Generate data
  arma::cube data;
  arma::cube labels;
  GenerateNoisySinRNN(data, labels, rho, 1, 2000, 20.0, 200, 0.0, 45, 20);

  // Break into training and test sets. Simply split along columns.
  size_t trainCols = data.n_cols * 0.8; // Take 20% out for testing.
  size_t testCols = data.n_cols - trainCols;
  arma::cube testData = data.subcube(0, data.n_cols - testCols, 0,
      data.n_rows - 1, data.n_cols - 1, data.n_slices - 1);
  arma::cube testLabels = labels.subcube(0, labels.n_cols - testCols, 0,
      labels.n_rows - 1, labels.n_cols - 1, labels.n_slices - 1);

  for (size_t i = 0; i < numEpochs; ++i)
  {
    net.Train(data.subcube(0, 0, 0, data.n_rows - 1, trainCols - 1,
        data.n_slices - 1), labels.subcube(0, 0, 0, labels.n_rows - 1,
        trainCols - 1, labels.n_slices - 1), opt);
  }
  // Well now it should be trained. Do the test here.
  arma::cube prediction;
  net.Predict(testData, prediction);

  // The prediction must really follow the test data. So convert both the test
  // data and the pediction to vectors and compare the two.
  arma::colvec testVector = arma::vectorise(testData);
  arma::colvec predVector = arma::vectorise(prediction);

  // Adjust the vectors for comparison, as the prediction is one step ahead.
  testVector = testVector.rows(1, testVector.n_rows - 1);
  predVector = predVector.rows(0, predVector.n_rows - 2);
  double error = std::sqrt(arma::sum(arma::square(testVector - predVector))) /
      testVector.n_rows;

  return error;
}

/**
 * Test RNN using multiple timestep input and single output.
 */
TEST_CASE("MultiTimestepTest", "[RecurrentNetworkTest]")
{
  double err = RNNSineTest(4, 10, 20);
  REQUIRE(err <= 0.025);
}

/**
 * Test that RNN::Train() returns finite objective value.
 */
TEST_CASE("RNNTrainReturnObjective", "[RecurrentNetworkTest]")
{
  const size_t rho = 10;

  // Generate 12 (2 * 6) noisy sines. A single sine contains rho
  // points/features.
  arma::cube input;
  arma::mat labelsTemp;
  GenerateNoisySines(input, labelsTemp, rho, 6);

  arma::cube labels = arma::zeros<arma::cube>(1, labelsTemp.n_cols, rho);
  for (size_t i = 0; i < labelsTemp.n_cols; ++i)
  {
    const int value = arma::as_scalar(arma::find(
        arma::max(labelsTemp.col(i)) == labelsTemp.col(i), 1)) + 1;
    labels.tube(0, i).fill(value);
  }

  /**
   * Construct a network with 1 input unit, 4 hidden units and 10 output
   * units. The hidden layer is connected to itself. The network structure
   * looks like:
   *
   *  Input         Hidden        Output
   * Layer(1)      Layer(4)      Layer(10)
   * +-----+       +-----+       +-----+
   * |     |       |     |       |     |
   * |     +------>|     +------>|     |
   * |     |    ..>|     |       |     |
   * +-----+    .  +--+--+       +-----+
   *            .     .
   *            .     .
   *            .......
   */
  Add<> add(4);
  Linear<> lookup(1, 4);
  SigmoidLayer<> sigmoidLayer;
  Linear<> linear(4, 4);
  Recurrent<>* recurrent = new Recurrent<>(add, lookup, linear,
      sigmoidLayer, rho);

  RNN<> model(rho);
  model.Add<IdentityLayer<> >();
  model.Add(recurrent);
  model.Add<Linear<> >(4, 10);
  model.Add<LogSoftMax<> >();

  StandardSGD opt(0.1, 1, input.n_cols /* 1 epoch */, -100);
  double objVal = model.Train(input, labels, opt);

  REQUIRE(std::isfinite(objVal) == true);
}

/**
 * Test that BRNN::Train() returns finite objective value.
 */
TEST_CASE("BRNNTrainReturnObjective", "[RecurrentNetworkTest]")
{
  const size_t rho = 10;

  arma::cube input;
  arma::mat labelsTemp;
  GenerateNoisySines(input, labelsTemp, rho, 6);

  arma::cube labels = arma::zeros<arma::cube>(1, labelsTemp.n_cols, rho);
  for (size_t i = 0; i < labelsTemp.n_cols; ++i)
  {
    const int value = arma::as_scalar(arma::find(
        arma::max(labelsTemp.col(i)) == labelsTemp.col(i), 1)) + 1;
    labels.tube(0, i).fill(value);
  }

  Add<> add(4);
  Linear<> lookup(1, 4);
  SigmoidLayer<> sigmoidLayer;
  Linear<> linear(4, 4);
  Recurrent<>* recurrent = new Recurrent<>(
      add, lookup, linear, sigmoidLayer, rho);

  BRNN<> model(rho);
  model.Add<IdentityLayer<> >();
  model.Add(recurrent);
  model.Add<Linear<> >(4, 5);

  StandardSGD opt(0.1, 1, 500 * input.n_cols, -100);
  double objVal = model.Train(input, labels, opt);
  INFO("Training over");

  // Test that BRNN::Train() returns finite objective value.
  REQUIRE(std::isfinite(objVal) == true);
}

/**
 * Test that RNN::Train() does not give an error for large rho.
 */
TEST_CASE("LargeRhoValueRnnTest", "[RecurrentNetworkTest]")
{
  // Setting rho value greater than sequence length which is 17.
  const size_t rho = 100;
  const size_t hiddenSize = 128;
  const size_t numLetters = 256;
  using MatType = arma::cube;
  std::vector<std::string>trainingData = { "THIS IS THE INPUT 0" ,
                                           "THIS IS THE INPUT 1" ,
                                           "THIS IS THE INPUT 3"};


  RNN<> model(rho);
  model.Add<IdentityLayer<>>();
  model.Add<LSTM<>>(numLetters, hiddenSize, rho);
  model.Add<Dropout<>>(0.1);
  model.Add<Linear<>>(hiddenSize, numLetters);

  const auto makeInput = [numLetters](const char *line) -> MatType
  {
    const auto strLen = strlen(line);
    // Rows: number of dimensions.
    // Cols: number of sequences/points.
    // Slices: number of steps in sequences.
    MatType result(numLetters, 1, strLen, arma::fill::zeros);
    for (size_t i = 0; i < strLen; ++i)
    {
      result.at(static_cast<arma::uword>(line[i]), 0, i) = 1.0;
    }
    return result;
  };

  const auto makeTarget = [] (const char *line) -> MatType
  {
    const auto strLen = strlen(line);
    // Responses for NegativeLogLikelihood should be
    // non-one-hot-encoded class IDs (from 0 to num_classes - 1).
    MatType result(1, 1, strLen, arma::fill::zeros);
    // The response is the *next* letter in the sequence.
    for (size_t i = 0; i < strLen - 1; ++i)
    {
      result.at(0, 0, i) = static_cast<arma::uword>(line[i + 1]);
    }
    // The final response is empty, so we set it to class 0.
    result.at(0, 0, strLen - 1) = 0.0;
    return result;
  };

  std::vector<MatType> inputs(trainingData.size());
  std::vector<MatType> targets(trainingData.size());
  for (size_t i = 0; i < trainingData.size(); ++i)
  {
    inputs[i] = makeInput(trainingData[i].c_str());
    targets[i] = makeTarget(trainingData[i].c_str());
  }
  ens::SGD<> opt(0.01, 1, 100);
  model.Train(inputs[0], targets[0], opt);
  INFO("Training over");
}<|MERGE_RESOLUTION|>--- conflicted
+++ resolved
@@ -42,490 +42,6 @@
                         const size_t points,
                         const size_t sequences,
                         const double noise = 0.3)
-<<<<<<< HEAD
-{
-  arma::colvec x =  arma::linspace<arma::colvec>(0, points - 1, points) /
-      points * 20.0;
-  arma::colvec y1 = arma::sin(x + arma::as_scalar(arma::randu(1)) * 3.0);
-  arma::colvec y2 = arma::sin(x / 2.0 + arma::as_scalar(arma::randu(1)) * 3.0);
-
-  data = arma::zeros(1 /* single dimension */, sequences * 2, points);
-  labels = arma::zeros(2 /* 2 classes */, sequences * 2);
-
-  for (size_t seq = 0; seq < sequences; seq++)
-  {
-    arma::vec sequence = arma::randu(points) * noise + y1 +
-        arma::as_scalar(arma::randu(1) - 0.5) * noise;
-    for (size_t i = 0; i < points; ++i)
-      data(0, seq, i) = sequence[i];
-
-    labels(0, seq) = 1;
-
-    sequence = arma::randu(points) * noise + y2 +
-        arma::as_scalar(arma::randu(1) - 0.5) * noise;
-    for (size_t i = 0; i < points; ++i)
-      data(0, sequences + seq, i) = sequence[i];
-
-    labels(1, sequences + seq) = 1;
-  }
-}
-
-/**
- * Train the BRNN on a larger dataset.
- */
-BOOST_AUTO_TEST_CASE(SequenceClassificationBRNNTest)
-{
-  // Using same test for RNN below.
-  size_t successes = 0;
-  const size_t rho = 10;
-
-  for (size_t trial = 0; trial < 6; ++trial)
-  {
-    // Generate 12 (2 * 6) noisy sines. A single sine contains rho
-    // points/features.
-    arma::cube input;
-    arma::mat labelsTemp;
-    GenerateNoisySines(input, labelsTemp, rho, 6);
-
-    arma::cube labels = arma::zeros<arma::cube>(1, labelsTemp.n_cols, rho);
-    for (size_t i = 0; i < labelsTemp.n_cols; ++i)
-    {
-      const int value = arma::as_scalar(arma::find(
-          arma::max(labelsTemp.col(i)) == labelsTemp.col(i), 1));
-      labels.tube(0, i).fill(value);
-    }
-
-    Add<> add(4);
-    Linear<> lookup(1, 4);
-    SigmoidLayer<> sigmoidLayer;
-    Linear<> linear(4, 4);
-    Recurrent<>* recurrent = new Recurrent<>(
-        add, lookup, linear, sigmoidLayer, rho);
-
-    BRNN<> model(rho);
-    model.Add<IdentityLayer<> >();
-    model.Add(recurrent);
-    model.Add<Linear<> >(4, 5);
-
-    StandardSGD opt(0.1, 1, 500 * input.n_cols, -100);
-    model.Train(input, labels, opt);
-    BOOST_TEST_CHECKPOINT("Training over");
-    arma::cube prediction;
-    model.Predict(input, prediction);
-    BOOST_TEST_CHECKPOINT("Prediction over");
-
-    size_t error = 0;
-    for (size_t i = 0; i < prediction.n_cols; ++i)
-    {
-      const int predictionValue = arma::as_scalar(arma::find(
-          arma::max(prediction.slice(rho - 1).col(i)) ==
-          prediction.slice(rho - 1).col(i), 1) + 1);
-
-      const int targetValue = arma::as_scalar(arma::find(
-          arma::max(labelsTemp.col(i)) == labelsTemp.col(i), 1)) + 1;
-
-      if (predictionValue == targetValue)
-      {
-        error++;
-      }
-    }
-
-    double classificationError = 1 - double(error) / prediction.n_cols;
-    BOOST_TEST_CHECKPOINT(classificationError);
-    if (classificationError <= 0.2)
-    {
-      ++successes;
-      break;
-    }
-  }
-
-  BOOST_REQUIRE_GE(successes, 1);
-}
-
-/**
- * Train the vanilla network on a larger dataset.
- */
-BOOST_AUTO_TEST_CASE(SequenceClassificationTest)
-{
-  // It isn't guaranteed that the recurrent network will converge in the
-  // specified number of iterations using random weights. If this works 1 of 6
-  // times, I'm fine with that. All I want to know is that the network is able
-  // to escape from local minima and to solve the task.
-  size_t successes = 0;
-  const size_t rho = 10;
-
-  for (size_t trial = 0; trial < 6; ++trial)
-  {
-    // Generate 12 (2 * 6) noisy sines. A single sine contains rho
-    // points/features.
-    arma::cube input;
-    arma::mat labelsTemp;
-    GenerateNoisySines(input, labelsTemp, rho, 6);
-
-    arma::cube labels = arma::zeros<arma::cube>(1, labelsTemp.n_cols, rho);
-    for (size_t i = 0; i < labelsTemp.n_cols; ++i)
-    {
-      const int value = arma::as_scalar(arma::find(
-          arma::max(labelsTemp.col(i)) == labelsTemp.col(i), 1));
-      labels.tube(0, i).fill(value);
-    }
-
-    /**
-     * Construct a network with 1 input unit, 4 hidden units and 10 output
-     * units. The hidden layer is connected to itself. The network structure
-     * looks like:
-     *
-     *  Input         Hidden        Output
-     * Layer(1)      Layer(4)      Layer(10)
-     * +-----+       +-----+       +-----+
-     * |     |       |     |       |     |
-     * |     +------>|     +------>|     |
-     * |     |    ..>|     |       |     |
-     * +-----+    .  +--+--+       +-----+
-     *            .     .
-     *            .     .
-     *            .......
-     */
-    Add<> add(4);
-    Linear<> lookup(1, 4);
-    SigmoidLayer<> sigmoidLayer;
-    Linear<> linear(4, 4);
-    Recurrent<>* recurrent = new Recurrent<>(
-        add, lookup, linear, sigmoidLayer, rho);
-
-    RNN<> model(rho);
-    model.Add<IdentityLayer<> >();
-    model.Add(recurrent);
-    model.Add<Linear<> >(4, 10);
-    model.Add<LogSoftMax<> >();
-
-    StandardSGD opt(0.1, 1, 500 * input.n_cols, -100);
-    model.Train(input, labels, opt);
-
-    arma::cube prediction;
-    model.Predict(input, prediction);
-
-    size_t error = 0;
-    for (size_t i = 0; i < prediction.n_cols; ++i)
-    {
-      const int predictionValue = arma::as_scalar(arma::find(
-          arma::max(prediction.slice(rho - 1).col(i)) ==
-          prediction.slice(rho - 1).col(i), 1));
-
-      const int targetValue = arma::as_scalar(arma::find(
-          arma::max(labelsTemp.col(i)) == labelsTemp.col(i), 1));
-
-      if (predictionValue == targetValue)
-      {
-        error++;
-      }
-    }
-
-    double classificationError = 1 - double(error) / prediction.n_cols;
-    if (classificationError <= 0.2)
-    {
-      ++successes;
-      break;
-    }
-  }
-
-  BOOST_REQUIRE_GE(successes, 1);
-}
-
-/**
- * Generate a random Reber grammar.
- *
- * For more information, see the following thesis.
- *
- * @code
- * @misc{Gers2001,
- *   author = {Felix Gers},
- *   title = {Long Short-Term Memory in Recurrent Neural Networks},
- *   year = {2001}
- * }
- * @endcode
- *
- * @param transitions Reber grammar transition matrix.
- * @param reber The generated Reber grammar string.
- */
-void GenerateReber(const arma::Mat<char>& transitions, std::string& reber)
-{
-  size_t idx = 0;
-  reber = "B";
-
-  do
-  {
-    const int grammerIdx = rand() % 2;
-    reber += arma::as_scalar(transitions.submat(idx, grammerIdx, idx,
-        grammerIdx));
-
-    idx = arma::as_scalar(transitions.submat(idx, grammerIdx + 2, idx,
-        grammerIdx + 2)) - '0';
-  } while (idx != 0);
-}
-
-/**
- * Generate a random recursive Reber grammar.
- *
- * @param transitions Recursive Reber grammar transition matrix.
- * @param averageRecursion Average recursive depth of the reber grammar.
- * @param maxRecursion Maximum recursive depth of reber grammar.
- * @param reber The generated embedded Reber grammar string.
- * @param addEnd Add ending 'E' to the generated grammar.
- */
-void GenerateRecursiveReber(const arma::Mat<char>& transitions,
-                            size_t averageRecursion,
-                            size_t maxRecursion,
-                            std::string& reber,
-                            bool addEnd = true)
-{
-  char c = (rand() % averageRecursion) == 1 ? 'P' : 'T';
-
-  if (maxRecursion == 1 || c == 'T')
-  {
-    c = 'T';
-    GenerateReber(transitions, reber);
-  }
-  else
-  {
-    GenerateRecursiveReber(transitions, averageRecursion, --maxRecursion,
-        reber, false);
-  }
-
-  reber = c + reber + c;
-
-  if (addEnd)
-  {
-    reber = "B" + reber + "E";
-  }
-}
-
-/**
- * Convert a unit vector to a Reber symbol.
- *
- * @param translation The unit vector to be converted.
- * @param symbol The converted unit vector stored as Reber symbol.
- */
-template<typename MatType>
-void ReberReverseTranslation(const MatType& translation, char& symbol)
-{
-  arma::Col<char> symbols;
-  symbols << 'B' << 'T' << 'S' << 'X' << 'P' << 'V' << 'E' << arma::endr;
-  const int idx = arma::as_scalar(arma::find(translation == 1, 1, "first"));
-
-  symbol = symbols(idx);
-}
-
-/**
- * Convert a Reber symbol to a unit vector.
- *
- * @param symbol Reber symbol to be converted.
- * @param translation The converted symbol stored as unit vector.
- */
-void ReberTranslation(const char symbol, arma::colvec& translation)
-{
-  arma::Col<char> symbols;
-  symbols << 'B' << 'T' << 'S' << 'X' << 'P' << 'V' << 'E' << arma::endr;
-  const int idx = arma::as_scalar(arma::find(symbols == symbol, 1, "first"));
-
-  translation = arma::zeros<arma::colvec>(7);
-  translation(idx) = 1;
-}
-
-/**
- * Given a Reber string, return a Reber string with all reachable next symbols.
- *
- * @param transitions The Reber transistion matrix.
- * @param reber The Reber string used to generate all reachable next symbols.
- * @param nextReber All reachable next symbols.
- */
-void GenerateNextReber(const arma::Mat<char>& transitions,
-                       const std::string& reber, std::string& nextReber)
-{
-  size_t idx = 0;
-
-  for (size_t grammer = 1; grammer < reber.length(); grammer++)
-  {
-    const int grammerIdx = arma::as_scalar(arma::find(
-        transitions.row(idx) == reber[grammer], 1, "first"));
-
-    idx = arma::as_scalar(transitions.submat(idx, grammerIdx + 2, idx,
-        grammerIdx + 2)) - '0';
-  }
-
-  nextReber = arma::as_scalar(transitions.submat(idx, 0, idx, 0));
-  nextReber += arma::as_scalar(transitions.submat(idx, 1, idx, 1));
-}
-
-/**
- * Given a recursive Reber string, return a Reber string with all
- * reachable next symbols.
- *
- * @param transitions The Reber transistion matrix.
- * @param reber The Reber string used to generate all reachable next symbols.
- * @param nextReber All reachable next symbols.
- */
-void GenerateNextRecursiveReber(const arma::Mat<char>& transitions,
-                                const std::string& reber,
-                                std::string& nextReber)
-{
-  size_t state = 0;
-  size_t numPs = 0;
-
-  for (size_t cIndex = 0; cIndex < reber.length(); cIndex++)
-  {
-    char c = reber[cIndex];
-
-    if (c == 'B' && state == 0)
-    {
-      state = 1;
-    }
-    else if (c == 'P' && state == 1)
-    {
-      numPs++;
-      state = 1;
-    }
-    else if (c == 'T' && state == 1)
-    {
-      state = 2;
-    }
-    else if (c == 'B' && state == 2)
-    {
-      size_t pos = reber.find('E');
-      if (pos != std::string::npos)
-      {
-        cIndex = pos;
-        state = 4;
-      }
-      else
-      {
-        GenerateNextReber(transitions, reber.substr(cIndex), nextReber);
-        state = 3;
-      }
-    }
-    else if (c == 'T' && state == 4)
-    {
-      state = 5;
-    }
-    else if (c == 'P' && state == 5)
-    {
-      numPs--;
-      state = 5;
-    }
-  }
-
-  if (state == 0 || state == 2)
-  {
-    nextReber = "B";
-  }
-  else if (state == 1)
-  {
-    nextReber = "PT";
-  }
-  else if (state == 4)
-  {
-    nextReber = "T";
-  }
-  else if (state == 5)
-  {
-    if (numPs == 0)
-    {
-      nextReber = "E";
-    }
-    else
-    {
-      nextReber = "P";
-    }
-  }
-}
-
-/**
- * @brief Creates the reber grammar data for tests.
- *
- * @param trainInput The train data
- * @param trainLabels The train labels
- * @param testInput The test input
- * @param recursive whether recursive Reber
- * @param trainReberGrammarCount The number of training set
- * @param testReberGrammarCount The number of test set
- * @param averageRecursion Average recursion
- * @param maxRecursion Max recursion
- * @return arma::Mat<char> The Reber state translation to be used.
- */
-arma::Mat<char> GenerateReberGrammarData(
-                              arma::field<arma::mat>& trainInput,
-                              arma::field<arma::mat>& trainLabels,
-                              arma::field<arma::mat>& testInput,
-                              bool recursive = false,
-                              const size_t trainReberGrammarCount = 700,
-                              const size_t testReberGrammarCount = 250,
-                              const size_t averageRecursion = 3,
-                              const size_t maxRecursion = 5)
-{
-  // Reber state transition matrix. (The last two columns are the indices to the
-  // next path).
-  arma::Mat<char> transitions;
-  transitions << 'T' << 'P' << '1' << '2' << arma::endr
-              << 'X' << 'S' << '3' << '1' << arma::endr
-              << 'V' << 'T' << '4' << '2' << arma::endr
-              << 'X' << 'S' << '2' << '5' << arma::endr
-              << 'P' << 'V' << '3' << '5' << arma::endr
-              << 'E' << 'E' << '0' << '0' << arma::endr;
-
-
-  std::string trainReber, testReber;
-
-  arma::colvec translation;
-
-  // Generate the training data.
-  for (size_t i = 0; i < trainReberGrammarCount; ++i)
-  {
-    if (recursive)
-      GenerateRecursiveReber(transitions, 3, 5, trainReber);
-    else
-      GenerateReber(transitions, trainReber);
-
-    for (size_t j = 0; j < trainReber.length() - 1; ++j)
-    {
-      ReberTranslation(trainReber[j], translation);
-      trainInput(0, i) = arma::join_cols(trainInput(0, i), translation);
-
-      ReberTranslation(trainReber[j + 1], translation);
-      trainLabels(0, i) = arma::join_cols(trainLabels(0, i), translation);
-    }
-  }
-
-  // Generate the test data.
-  for (size_t i = 0; i < testReberGrammarCount; ++i)
-  {
-    if (recursive)
-      GenerateRecursiveReber(transitions, averageRecursion, maxRecursion,
-          testReber);
-    else
-      GenerateReber(transitions, testReber);
-
-    for (size_t j = 0; j < testReber.length() - 1; ++j)
-    {
-      ReberTranslation(testReber[j], translation);
-      testInput(0, i) = arma::join_cols(testInput(0, i), translation);
-    }
-  }
-
-  return transitions;
-}
-
-/**
- * Train the specified network and the construct a Reber grammar dataset.
- */
-template<typename ModelType>
-void ReberGrammarTestNetwork(ModelType& model,
-                             const bool recursive = false,
-                             const size_t averageRecursion = 3,
-                             const size_t maxRecursion = 5,
-                             const size_t iterations = 10,
-                             const size_t trials = 5)
-=======
->>>>>>> 4d01fe5e
 {
   arma::colvec x =  arma::linspace<arma::colvec>(0, points - 1, points) /
       points * 20.0;
@@ -919,7 +435,7 @@
     for (size_t i = 0; i < labelsTemp.n_cols; ++i)
     {
       const int value = arma::as_scalar(arma::find(
-          arma::max(labelsTemp.col(i)) == labelsTemp.col(i), 1)) + 1;
+          arma::max(labelsTemp.col(i)) == labelsTemp.col(i), 1));
       labels.tube(0, i).fill(value);
     }
 
@@ -947,10 +463,10 @@
     {
       const int predictionValue = arma::as_scalar(arma::find(
           arma::max(prediction.slice(rho - 1).col(i)) ==
-          prediction.slice(rho - 1).col(i), 1) + 1);
+          prediction.slice(rho - 1).col(i), 1));
 
       const int targetValue = arma::as_scalar(arma::find(
-          arma::max(labelsTemp.col(i)) == labelsTemp.col(i), 1)) + 1;
+          arma::max(labelsTemp.col(i)) == labelsTemp.col(i), 1));
 
       if (predictionValue == targetValue)
       {
@@ -994,7 +510,7 @@
     for (size_t i = 0; i < labelsTemp.n_cols; ++i)
     {
       const int value = arma::as_scalar(arma::find(
-          arma::max(labelsTemp.col(i)) == labelsTemp.col(i), 1)) + 1;
+          arma::max(labelsTemp.col(i)) == labelsTemp.col(i), 1));
       labels.tube(0, i).fill(value);
     }
 
@@ -1038,10 +554,10 @@
     {
       const int predictionValue = arma::as_scalar(arma::find(
           arma::max(prediction.slice(rho - 1).col(i)) ==
-          prediction.slice(rho - 1).col(i), 1) + 1);
+          prediction.slice(rho - 1).col(i), 1));
 
       const int targetValue = arma::as_scalar(arma::find(
-          arma::max(labelsTemp.col(i)) == labelsTemp.col(i), 1)) + 1;
+          arma::max(labelsTemp.col(i)) == labelsTemp.col(i), 1));
 
       if (predictionValue == targetValue)
       {
@@ -1212,7 +728,7 @@
   for (size_t i = 0; i < labelsTemp.n_cols; ++i)
   {
     const int value = arma::as_scalar(arma::find(
-        arma::max(labelsTemp.col(i)) == labelsTemp.col(i), 1)) + 1;
+        arma::max(labelsTemp.col(i)) == labelsTemp.col(i), 1));
     labels.tube(0, i).fill(value);
   }
 
@@ -1266,7 +782,7 @@
   for (size_t i = 0; i < labelsTemp.n_cols; ++i)
   {
     const int value = arma::as_scalar(arma::find(
-        arma::max(labelsTemp.col(i)) == labelsTemp.col(i), 1)) + 1;
+        arma::max(labelsTemp.col(i)) == labelsTemp.col(i), 1));
     labels.tube(0, i).fill(value);
   }
 
