--- conflicted
+++ resolved
@@ -103,18 +103,11 @@
 RectangleTree<MetricType, StatisticType, MatType, SplitType, DescentType,
               AuxiliaryInformationType>::
 RectangleTree(
-<<<<<<< HEAD
     RectangleTree<MetricType, StatisticType, MatType, SplitType, DescentType,
                   AuxiliaryInformationType>*
         parentNode,const size_t numMaxChildren) :
     maxNumChildren(numMaxChildren > 0 ? numMaxChildren : 
                                         parentNode->MaxNumChildren()),
-=======
-    RectangleTree<MetricType, StatisticType, MatType, SplitType, DescentType>*
-        parentNode, const size_t numMaxChildren) :
-    maxNumChildren(numMaxChildren > 0 ? numMaxChildren :
-        parentNode->MaxNumChildren()),
->>>>>>> ca391aa3
     minNumChildren(parentNode->MinNumChildren()),
     numChildren(0),
     children(maxNumChildren + 1),
